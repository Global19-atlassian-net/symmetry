<project xmlns="http://maven.apache.org/POM/4.0.0" xmlns:xsi="http://www.w3.org/2001/XMLSchema-instance" xsi:schemaLocation="http://maven.apache.org/POM/4.0.0 http://maven.apache.org/maven-v4_0_0.xsd">
	<modelVersion>4.0.0</modelVersion>
	<groupId>org.biojava</groupId>
	<artifactId>symmetry</artifactId>
<<<<<<< HEAD
	<version>0.4.0-SNAPSHOT</version>
=======
	<version>1.0.1-SNAPSHOT</version>
>>>>>>> cfec08df
	<name>RCSB Symmetry</name>

	<properties>
		<jdk.version>1.6</jdk.version>
		<project.build.sourceEncoding>UTF-8</project.build.sourceEncoding>
		<project.build.targetEncoding>UTF-8</project.build.targetEncoding>
		<maven.build.timestamp.format>yyyyMMdd-HHmm</maven.build.timestamp.format>
		<timestamp>${maven.build.timestamp}</timestamp>
	</properties>

	<repositories>
		<repository>
			<id>maven2-repository.dev.java.net</id>
			<name>Java.net Maven 2 Repository</name>
			<url>http://download.java.net/maven/2</url>
		</repository>
		<repository>
			<id>maven-repository.dev.java.net</id>
			<name>Java.net Maven 1 Repository (legacy)</name>
			<url>http://download.java.net/maven/1</url>
		</repository>

		<repository>
			<id>biojava-maven-repo</id>
			<name>BioJava repository</name>
			<url>http://www.biojava.org/download/maven/</url>
			<snapshots>
				<enabled>true</enabled>
			</snapshots>
			<releases>
				<enabled>true</enabled>
			</releases>
		</repository>
		
	</repositories>

	<scm>
		<connection>scm:git:git@github.com:rcsb/symmetry.git</connection>
		<developerConnection>scm:git:git@github.com:rcsb/symmetry.git</developerConnection>
		<url>https://github.com/rcsb/symmetry</url>
	  <tag>HEAD</tag>
  </scm>
	<issueManagement>
		<url>https://github.com/rcsb/symmetry/issues</url>
		<system>Github</system>
	</issueManagement>

	<!-- where Maven deploy will deploy project jars/wars -->
	<distributionManagement>
		<downloadUrl>http://www.biojava.org/download/maven/</downloadUrl>
		<repository>
			<uniqueVersion>false</uniqueVersion>
			<id>biojava-maven-repo</id>
			<name>BioJava Maven Repository</name>
			<url>scp://cloudportal.open-bio.org/home/websites/biojava.org/html/static/download/maven/</url>
			<layout>default</layout>
		</repository>
		<snapshotRepository>
			<uniqueVersion>false</uniqueVersion>
			<id>biojava-maven-repo</id>
			<name>BioJava Maven Repository</name>
			<url>scp://cloudportal.open-bio.org/home/websites/biojava.org/html/static/download/maven/</url>
			<layout>default</layout>
		</snapshotRepository>
	</distributionManagement>

	<dependencies>
		<dependency>
			<groupId>java3d</groupId>
			<artifactId>vecmath</artifactId>
			<version>1.3.1</version>
		</dependency>

		<dependency>
			<groupId>org.biojava</groupId>
			<artifactId>biojava3-structure</artifactId>
<<<<<<< HEAD
			<version>4.0.0-SNAPSHOT</version>
=======
			<version>3.1.0</version>
>>>>>>> cfec08df

		</dependency>
		<dependency>
			<groupId>org.biojava</groupId>
			<artifactId>biojava3-structure-gui</artifactId>
<<<<<<< HEAD
			<version>4.0.0-SNAPSHOT</version>
=======
			<version>3.1.0</version>
>>>>>>> cfec08df
		</dependency>
		<dependency>
			<groupId>org.biojava</groupId>
			<artifactId>biojava3-ws</artifactId>
<<<<<<< HEAD
			<version>4.0.0-SNAPSHOT</version>
=======
			<version>3.1.0</version>
>>>>>>> cfec08df
		</dependency>
		
		<dependency>
			<groupId>mysql</groupId>
			<artifactId>mysql-connector-java</artifactId>
			<version>5.1.15</version>
		</dependency>
		<dependency>
			<groupId>jfree</groupId>
			<artifactId>jfreechart</artifactId>
			<version>1.0.12</version>
		</dependency>
		<dependency>
			<groupId>junit</groupId>
			<artifactId>junit</artifactId>
			<version>4.11</version>
			<scope>test</scope>
		</dependency>

		<dependency>
			<groupId>org.mockito</groupId>
			<artifactId>mockito-all</artifactId>
			<version>1.9.5</version>
		</dependency>

		<dependency>
			<groupId>org.apache.logging.log4j</groupId>
			<artifactId>log4j-core</artifactId>
			<version>2.0.2</version>
		</dependency>

		<dependency>
			<groupId>org.apache.logging.log4j</groupId>
			<artifactId>log4j-api</artifactId>
			<version>2.0.2</version>
		</dependency>

		<dependency>
			<groupId>xmlunit</groupId>
			<artifactId>xmlunit</artifactId>
			<version>1.4</version>
		</dependency>

		<dependency>
			<groupId>org.apache.commons</groupId>
			<artifactId>commons-math3</artifactId>
			<version>3.2</version>
		</dependency>

		<dependency>
			<groupId>org.rcsb</groupId>
			<artifactId>structurecodec</artifactId>
			<version>0.2.0-SNAPSHOT</version>
		</dependency>
	</dependencies>
	<build>
		<plugins>
			<plugin>
				<groupId>org.apache.maven.plugins</groupId>
				<artifactId>maven-compiler-plugin</artifactId>
				<version>3.1</version>
				<configuration>
					<fork>true</fork>
					<source>${jdk.version}</source>
					<target>${jdk.version}</target>
					<maxmem>2000m</maxmem>
				</configuration>
			</plugin>

			<plugin>
				<groupId>org.apache.maven.plugins</groupId>
				<artifactId>maven-jar-plugin</artifactId>
				<version>2.4</version>
				<configuration>
					<archive>
						<manifest>
							<addDefaultImplementationEntries>true</addDefaultImplementationEntries>
							<addDefaultSpecificationEntries>true</addDefaultSpecificationEntries>
						</manifest>
					</archive>
				</configuration>
			</plugin>

			<plugin>
				<groupId>org.apache.maven.plugins</groupId>
				<artifactId>maven-resources-plugin</artifactId>
				<version>2.6</version>
			</plugin>

			<plugin>
				<artifactId>maven-surefire-plugin</artifactId>
				<version>2.17</version>
				<configuration>
					<argLine>-Xms256m -Xmx2000M</argLine>
				</configuration>
			</plugin>

			<plugin>
				<groupId>org.apache.maven.plugins</groupId>
				<artifactId>maven-release-plugin</artifactId>
				<version>2.5</version>
			</plugin>

		</plugins>
		<resources>
			<resource>
				<directory>src/main/resources</directory>
				<filtering>true</filtering>
				<includes>
					<include>**/*.properties</include>
				</includes>
			</resource>
			<resource>
				<directory>src/main/resources</directory>
				<filtering>false</filtering>
				<includes>
					<!-- <include>**/*.cif.gz</include>
					<include>**/*.pdb</include>
					<include>**/*.mat</include> -->
				</includes>
			</resource>
		</resources>
		
		
		<extensions>
			<extension>
				<groupId>org.apache.maven.wagon</groupId>
				<artifactId>wagon-ssh</artifactId>
				<version>2.3</version>
			</extension>
		</extensions>

	</build>
	<url>https://github.com/rcsb/symmetry</url>
	<description>Detect, analyze, and visualize protein symmetry

 - Detect symmetry in biological assemblies
 - Detect internal pseudo-symmetry in protein chains
 - Visualize results in Jmol</description>
	<organization>
		<name>RCSB</name>
		<url>http://www.rcsb.org</url>
	</organization>
	
	<profiles>

		<!-- Note: before you can use this build profile you need to set up an 
			environment that contains correctly signed keys. Configure the keystore properties 
			and the profile in ~/.m2/settings.xml -->
		<profile>
			<id>codesigning</id>
			<activation>
				<activeByDefault>false</activeByDefault>
			</activation>
			<build>
				<plugins>
					<plugin>

						<groupId>org.apache.maven.plugins</groupId>
						<artifactId>maven-jarsigner-plugin</artifactId>
						<version>1.3.1</version>
						<executions>
							<execution>
								<id>sign</id>
								<goals>
									<goal>sign</goal>
								</goals>
							</execution>
						</executions>

						<configuration>

							<verbose>true</verbose>
							<certs>true</certs>
							<storetype>${keystore.type}</storetype>
							<keystore>${keystore.path}</keystore>
							<alias>${keystore.alias}</alias>
							<storepass>${keystore.store.password}</storepass>
							<keypass>${keystore.key.password}</keypass>
							<signedjar>${project.build.directory}/${project.build.finalName}.jar</signedjar>
							<verify>true</verify>
							<verbose>true</verbose>
							<goal>sign</goal>
							<arguments>
								<argument>-tsa</argument>
								<argument>https://timestamp.geotrust.com/tsa</argument>
							</arguments>
						</configuration>
					</plugin>
				</plugins>
			</build>
		</profile>
	</profiles>
	
	
</project><|MERGE_RESOLUTION|>--- conflicted
+++ resolved
@@ -2,11 +2,7 @@
 	<modelVersion>4.0.0</modelVersion>
 	<groupId>org.biojava</groupId>
 	<artifactId>symmetry</artifactId>
-<<<<<<< HEAD
 	<version>0.4.0-SNAPSHOT</version>
-=======
-	<version>1.0.1-SNAPSHOT</version>
->>>>>>> cfec08df
 	<name>RCSB Symmetry</name>
 
 	<properties>
@@ -83,30 +79,24 @@
 		<dependency>
 			<groupId>org.biojava</groupId>
 			<artifactId>biojava3-structure</artifactId>
-<<<<<<< HEAD
+
 			<version>4.0.0-SNAPSHOT</version>
-=======
-			<version>3.1.0</version>
->>>>>>> cfec08df
+
 
 		</dependency>
 		<dependency>
 			<groupId>org.biojava</groupId>
 			<artifactId>biojava3-structure-gui</artifactId>
-<<<<<<< HEAD
+
 			<version>4.0.0-SNAPSHOT</version>
-=======
-			<version>3.1.0</version>
->>>>>>> cfec08df
+
 		</dependency>
 		<dependency>
 			<groupId>org.biojava</groupId>
 			<artifactId>biojava3-ws</artifactId>
-<<<<<<< HEAD
+
 			<version>4.0.0-SNAPSHOT</version>
-=======
-			<version>3.1.0</version>
->>>>>>> cfec08df
+
 		</dependency>
 		
 		<dependency>
