--- conflicted
+++ resolved
@@ -84,7 +84,7 @@
 			AtomCache cache = new AtomCache();
 			FileParsingParameters params = cache.getFileParsingParams();
 			params.setAlignSeqRes(true);
-			params.setParseCAOnly(false);
+			params.setParseCAOnly(true);
 			params.setLoadChemCompInfo(true);
 
 			StructureIO.setAtomCache(cache);
@@ -139,7 +139,7 @@
 
 					QuatSymmetryDetector detector30 = calc30.orient();
 
-					if ( detector30.getGlobalSymmetry().getSubunits().isPseudoStiochiometric() ) {
+					if ( detector30.getGlobalSymmetry().getSubunits().isPseudoStoichiometric() ) {
 
 						System.out.println(" Global pseudosymmetry!");
 						myType = SymmetryType.GlobalPseudoSymmetry;
@@ -244,14 +244,13 @@
 		if ( globalSymmetry == null)
 			return "";
 
-<<<<<<< HEAD
 		if (parameters.isVerbose()) {
 			System.out.println();
 			System.out.println("Results for " + Math.round(parameters.getSequenceIdentityThreshold()*100) + "% sequence identity threshold:");
 			System.out.println();
 			System.out.println("Global symmetry:");
 			System.out.println("Stoichiometry       : " + globalSymmetry.getSubunits().getStoichiometry());
-			System.out.println("Pseudostoichiometry : " + globalSymmetry.getSubunits().isPseudoStiochiometric());
+			System.out.println("Pseudostoichiometry : " + globalSymmetry.getSubunits().isPseudoStoichiometric());
 			System.out.println("Point group         : " + globalSymmetry.getRotationGroup().getPointGroup());				
 			System.out.println("Symmetry RMSD       : " + (float) globalSymmetry.getRotationGroup().getAverageTraceRmsd());
 		}
@@ -280,7 +279,7 @@
 			System.out.println();
 			System.out.println("Results for " + Math.round(parameters.getSequenceIdentityThreshold()*100) + "% sequence identity threshold:");
 			System.out.println("Stoichiometry       : " + localSymmetry.getSubunits().getStoichiometry());
-			System.out.println("Pseudostoichiometry : " + localSymmetry.getSubunits().isPseudoStiochiometric());
+			System.out.println("Pseudostoichiometry : " + localSymmetry.getSubunits().isPseudoStoichiometric());
 			System.out.println("Point group         : " + localSymmetry.getRotationGroup().getPointGroup());				
 			System.out.println("Symmetry RMSD       : " + (float) localSymmetry.getRotationGroup().getAverageTraceRmsd());
 			System.out.println();
@@ -294,50 +293,6 @@
 			script +=  gen.colorBySymmetry();
 
 			count++;
-=======
-			// items for database:
-
-			System.out.println("=================");
-			System.out.println(title );
-			System.out.println("=================");
-			System.out.println("Sequence ID        : " + parameters.getSequenceIdentityThreshold() );
-			System.out.println("Stoichiometry      : " + calc.getSubunits().getStoichiometry());
-			System.out.println("Pseudostoichiometry: " + calc.getSubunits().isPseudoStoichiometric());
-			System.out.println("Point Group        : " + calc.getRotationGroup().getPointGroup());
-
-			System.out.println("Symmetry RMSD      : " + String.format("%.2f",calc.getRotationGroup().getAverageTraceRmsd()));
-
-			System.out.println("Transf. matrix     : " + calc.getAxisTransformation().getTransformation());
-			System.out.println("Geomet. tansf      : " + calc.getAxisTransformation().getGeometicCenterTransformation());
-			System.out.println("Dimension          : " + calc.getAxisTransformation().getDimension());
-			System.out.println("Subunit count      : " + calc.getSubunits().getSubunitCount());
-
-			System.out.println("Color by subunit         : " + calc.getScriptGenerator().colorBySubunit());
-			System.out.println("Color by subunit length  : " + calc.getScriptGenerator().colorBySubunit().length());
-			System.out.println("Color by sequence cluster: " + calc.getScriptGenerator().colorBySequenceCluster());
-			System.out.println("Color by seq. clst. len  : " + calc.getScriptGenerator().colorBySequenceCluster().length());
-			System.out.println("Color by symmetry        : " + calc.getScriptGenerator().colorBySymmetry());
-			System.out.println("Color by symmetry length : " + calc.getScriptGenerator().colorBySymmetry().length());
-
-			System.out.println("Draw axes                : " + calc.getScriptGenerator().drawAxes());
-			System.out.println("Draw axes length         : " + calc.getScriptGenerator().drawAxes().length());
-			System.out.println("Draw polyhedron          : " + calc.getScriptGenerator().drawPolyhedron());
-			System.out.println("Draw polyhedron length   : " + calc.getScriptGenerator().drawPolyhedron().length());
-
-			System.out.println("Zoom                     : " + calc.getScriptGenerator().getZoom());
-			System.out.println("Default orientation      : " + calc.getScriptGenerator().getDefaultOrientation());
-			System.out.println("Orientation count        : " + calc.getScriptGenerator().getOrientationCount());
-			for (int i = 0; i <  calc.getScriptGenerator().getOrientationCount(); i++) {
-				System.out.println("Orientation name " + i + "       : " + calc.getScriptGenerator().getOrientationName(i));
-				System.out.println("Orientation " + i + "            : " + calc.getScriptGenerator().getOrientation(i));
-			}
-
-			System.out.println("=================");
-			return calc.getSubunits().isPseudoStoichiometric();
-		} else {
-			System.out.println("No protein chains found");
-			return false;
->>>>>>> 5a614ff1
 		}
 		script += "draw poly* on; draw axes* on;";
 
