--- conflicted
+++ resolved
@@ -1,255 +1,253 @@
-/**
- *                    BioJava development code
- *
- * This code may be freely distributed and modified under the
- * terms of the GNU Lesser General Public Licence.  This should
- * be distributed with the code.  If you do not have a copy,
- * see:
- *
- *      http://www.gnu.org/copyleft/lesser.html
- *
- * Copyright for this code is held jointly by the individual
- * authors.  These should be listed in @author doc comments.
- *
- * For more information on the BioJava project and its aims,
- * or to join the biojava-l mailing list, visit the home page
- * at:
- *
- *      http://www.biojava.org/
- *
- * Created on Nov 27, 2012
- * Created by Andreas Prlic
- *
- * @since 3.0.2
- */
-package demo;
+/**
+ *                    BioJava development code
+ *
+ * This code may be freely distributed and modified under the
+ * terms of the GNU Lesser General Public Licence.  This should
+ * be distributed with the code.  If you do not have a copy,
+ * see:
+ *
+ *      http://www.gnu.org/copyleft/lesser.html
+ *
+ * Copyright for this code is held jointly by the individual
+ * authors.  These should be listed in @author doc comments.
+ *
+ * For more information on the BioJava project and its aims,
+ * or to join the biojava-l mailing list, visit the home page
+ * at:
+ *
+ *      http://www.biojava.org/
+ *
+ * Created on Nov 27, 2012
+ * Created by Andreas Prlic
+ *
+ * @since 3.0.2
+ */
+package demo;
+
+
+import java.io.IOException;
+import java.util.List;
+
+import org.biojava.bio.structure.Structure;
+import org.biojava.bio.structure.StructureException;
+import org.biojava.bio.structure.align.gui.jmol.StructureAlignmentJmol;
+import org.biojava.bio.structure.align.util.AtomCache;
+import org.biojava.bio.structure.io.FileParsingParameters;
+import org.biojava.bio.structure.io.PDBFileReader;
+
+import org.biojava3.structure.quaternary.analysis.CalcBioAssemblySymmetry;
+import org.biojava3.structure.quaternary.core.RotationAxisAligner;
+import org.biojava3.structure.quaternary.core.QuatSymmetryDetector;
+import org.biojava3.structure.quaternary.core.QuatSymmetryParameters;
+import org.biojava3.structure.quaternary.core.QuatSymmetryResults;
+
+import org.biojava3.structure.quaternary.jmolScript.JmolSymmetryScriptGenerator;
+import org.biojava3.structure.quaternary.jmolScript.JmolSymmetryScriptGeneratorPointGroup;
+
+public class DemoOrientBioAssembly {
+
+	public static void main(String[] args){
+
+
+		//String[] pdbIDs = new String[]{"4HHB","4AQ5","1LTI","1STP","4F88","2W6E","2LXC","3OE7","4INU","4D8s","4EAR","4IYQ","3ZKR"};
+		
+		String[] pdbIDs = new String[]{"1gav"};
+
+		int bioAssemblyNr = 1;
+		
+		/*		  
+		    Local symmetry
+		    
+			2WPD has 2 local symmetries. 
+
+			Other examples with a single local symmetry are:
+			4F88 – local C8
+			1LTI – local C5
+			2W6E – local C3
+			2LXC – local C2
+			3OE7 – local C3
+			
+			Local Pseudosymmetry, structure only
+			
+			3ZDY
+
+		 */
+
+		for ( String pdbID : pdbIDs)
+		{
+			try {
+			
+				runPDB(pdbID,bioAssemblyNr);
+			
+			} catch (Exception e) {
+				// TODO Auto-generated catch block
+				e.printStackTrace();
+			} 
+		}
+
+	}
+
+	public static void runPDB(String pdbID, int bioAssemblyNr) throws IOException, StructureException{
+		
+		
+		
+		pdbID = pdbID.toLowerCase();
+		
+		
+		//Structure s = StructureIO.getBiologicalAssembly(pdbID, bioAssemblyNr);
+		Structure s = readStructure(pdbID, bioAssemblyNr);
+		
+		QuatSymmetryParameters parameters = new QuatSymmetryParameters();
+
+		parameters.setVerbose(true);
+
+
+		CalcBioAssemblySymmetry calc = new CalcBioAssemblySymmetry(s, parameters);
+		
+		QuatSymmetryDetector detector = calc.orient();
+				
+		
+		List<QuatSymmetryResults> globalResults = detector.getGlobalSymmetry();
+		
+		System.out.println("# of global results: " + globalResults.size());
+		
+		List<List<QuatSymmetryResults>> localResults = detector.getLocalSymmetries();
+		
+		
+		
+		showResults(s, pdbID + "[" + bioAssemblyNr + "] Global", globalResults);
+		
+		
+		for (int counter = 0;counter < localResults.size() ; counter++){
+			List<QuatSymmetryResults> localResultsL = localResults.get(counter);
+			
+			showResults(s,pdbID + "[" + bioAssemblyNr + "] Local #" + (counter+1) , localResultsL);
+		}
+		
+		//determine default view:
+		boolean defaultFound = false;
+		QuatSymmetryResults defaultResult = null;
+		for ( QuatSymmetryResults r : globalResults) {
+			System.out.println(r.getRotationGroup().getPointGroup());
+//			if (! r.getRotationGroup().getPointGroup().equals("C1")) {
+//				defaultResult = r;
+//				defaultFound = true;
+//			} else if ( r.getSubunits().isPseudoSymmetric()) {
+//				defaultResult = r;
+//				defaultFound  = true;
+//			}
+			if (r.isPreferredResult()) {
+				defaultResult = r;
+				defaultFound = true;
+				System.out.println("!!!");
+			}
+			
+		}
+		if ( ! defaultFound) {
+			for (List<QuatSymmetryResults> localResultSet : localResults) {
+				for ( QuatSymmetryResults r : localResultSet) {
+					System.out.println(r.getRotationGroup().getPointGroup());
+					if ( r.isPreferredResult()) {
+						defaultResult = r;
+						defaultFound = true;
+						System.out.println("!!!");
+					}
+				}
+			}
+		}
+		
+		
+	}
+
+	private static void showResults(Structure s, String title,
+			List<QuatSymmetryResults> results) {
+		
+		
+		int count = 0 ;
+		for (QuatSymmetryResults result: results) {
+			
+			String longTitle = title + " count:"+ count + " [" + result.getSubunits().getStoichiometry() +"]";
+			
+			String script = "set defaultStructureDSSP true; set measurementUnits ANGSTROMS;  select all;  spacefill off; wireframe off; " +
+					"backbone off; cartoon on; color cartoon structure; color structure;  select ligand;wireframe 0.16;spacefill 0.5; " +
+					"color cpk ; select all; model 0;set antialiasDisplay true; autobond=false;save STATE state_1;" ;
+			count++;
+			
+			if ( result.getSubunits().isPseudoSymmetric()) {
+				longTitle += " pseudosymmetric!";
+			} else {
+				System.out.println(" not pseudosymmetric!");
+				
+			}
+			
 
+			RotationAxisAligner axisTransformation = new RotationAxisAligner(result);
 
-import java.io.IOException;
-import java.util.List;
-
-import org.biojava.bio.structure.Structure;
-import org.biojava.bio.structure.StructureException;
-import org.biojava.bio.structure.align.gui.jmol.StructureAlignmentJmol;
-import org.biojava.bio.structure.align.util.AtomCache;
-import org.biojava.bio.structure.io.FileParsingParameters;
-import org.biojava.bio.structure.io.PDBFileReader;
-
-import org.biojava3.structure.quaternary.analysis.CalcBioAssemblySymmetry;
-import org.biojava3.structure.quaternary.core.RotationAxisAligner;
-import org.biojava3.structure.quaternary.core.QuatSymmetryDetector;
-import org.biojava3.structure.quaternary.core.QuatSymmetryParameters;
-import org.biojava3.structure.quaternary.core.QuatSymmetryResults;
-
-import org.biojava3.structure.quaternary.jmolScript.JmolSymmetryScriptGenerator;
-import org.biojava3.structure.quaternary.jmolScript.JmolSymmetryScriptGeneratorPointGroup;
-
-public class DemoOrientBioAssembly {
-
-	public static void main(String[] args){
-
-
-		//String[] pdbIDs = new String[]{"4HHB","4AQ5","1LTI","1STP","4F88","2W6E","2LXC","3OE7","4INU","4D8s","4EAR","4IYQ","3ZKR"};
-		
-		String[] pdbIDs = new String[]{"1gav"};
-
-		int bioAssemblyNr = 1;
-		
-		/*		  
-		    Local symmetry
-		    
-			2WPD has 2 local symmetries. 
-
-			Other examples with a single local symmetry are:
-			4F88 – local C8
-			1LTI – local C5
-			2W6E – local C3
-			2LXC – local C2
-			3OE7 – local C3
-			
-			Local Pseudosymmetry, structure only
-			
-			3ZDY
-
-		 */
-
-		for ( String pdbID : pdbIDs)
-		{
-			try {
-			
-				runPDB(pdbID,bioAssemblyNr);
-			
-			} catch (Exception e) {
-				// TODO Auto-generated catch block
-				e.printStackTrace();
-			} 
-		}
-
-	}
-
-	public static void runPDB(String pdbID, int bioAssemblyNr) throws IOException, StructureException{
-		
-		
-		
-		pdbID = pdbID.toLowerCase();
-		
-		
-		//Structure s = StructureIO.getBiologicalAssembly(pdbID, bioAssemblyNr);
-		Structure s = readStructure(pdbID, bioAssemblyNr);
-		
-		QuatSymmetryParameters parameters = new QuatSymmetryParameters();
-
-		parameters.setVerbose(true);
-
-
-		CalcBioAssemblySymmetry calc = new CalcBioAssemblySymmetry(s, parameters);
-		
-		QuatSymmetryDetector detector = calc.orient();
-				
-		
-		List<QuatSymmetryResults> globalResults = detector.getGlobalSymmetry();
-		
-		System.out.println("# of global results: " + globalResults.size());
-		
-		List<List<QuatSymmetryResults>> localResults = detector.getLocalSymmetries();
-		
-		
-		
-		showResults(s, pdbID + "[" + bioAssemblyNr + "] Global", globalResults);
-		
-		
-		for (int counter = 0;counter < localResults.size() ; counter++){
-			List<QuatSymmetryResults> localResultsL = localResults.get(counter);
-			
-			showResults(s,pdbID + "[" + bioAssemblyNr + "] Local #" + (counter+1) , localResultsL);
-		}
-		
-		//determine default view:
-		boolean defaultFound = false;
-		QuatSymmetryResults defaultResult = null;
-		for ( QuatSymmetryResults r : globalResults) {
-			System.out.println(r.getRotationGroup().getPointGroup());
-//			if (! r.getRotationGroup().getPointGroup().equals("C1")) {
-//				defaultResult = r;
-//				defaultFound = true;
-//			} else if ( r.getSubunits().isPseudoSymmetric()) {
-//				defaultResult = r;
-//				defaultFound  = true;
-//			}
-			if (r.isPreferredResult()) {
-				defaultResult = r;
-				defaultFound = true;
-				System.out.println("!!!");
-			}
-			
-		}
-		if ( ! defaultFound) {
-			for (List<QuatSymmetryResults> localResultSet : localResults) {
-				for ( QuatSymmetryResults r : localResultSet) {
-					System.out.println(r.getRotationGroup().getPointGroup());
-					if ( r.isPreferredResult()) {
-						defaultResult = r;
-						defaultFound = true;
-						System.out.println("!!!");
-					}
-				}
-			}
-		}
-		
-		
-	}
-
-	private static void showResults(Structure s, String title,
-			List<QuatSymmetryResults> results) {
-		
-		
-		int count = 0 ;
-		for (QuatSymmetryResults result: results) {
-			
-			String longTitle = title + " count:"+ count + " [" + result.getSubunits().getStoichiometry() +"]";
-			
-			String script = "set defaultStructureDSSP true; set measurementUnits ANGSTROMS;  select all;  spacefill off; wireframe off; " +
-					"backbone off; cartoon on; color cartoon structure; color structure;  select ligand;wireframe 0.16;spacefill 0.5; " +
-					"color cpk ; select all; model 0;set antialiasDisplay true; autobond=false;save STATE state_1;" ;
-			count++;
-			
-			if ( result.getSubunits().isPseudoSymmetric()) {
-				longTitle += " pseudosymmetric!";
-			} else {
-				System.out.println(" not pseudosymmetric!");
-				
-			}
-			
-<<<<<<< HEAD
-			RotationAxisAligner axisTransformation = new RotationAxisAligner(result);
-=======
-			longTitle += " M:" + result.getMethod();
-			
-			longTitle += String.format(" SEQ: %.2f - %.2f", result.getSubunits().getMinSequenceIdentity() ,result.getSubunits().getMaxSequenceIdentity());
-			
-			AxisTransformation axisTransformation = new AxisTransformation(result);
->>>>>>> d080c187
-
-			// use factory method to get point group specific instance of script generator
-			JmolSymmetryScriptGenerator scriptGenerator = JmolSymmetryScriptGeneratorPointGroup.getInstance(axisTransformation, "g");
-
-			script += scriptGenerator.getOrientationWithZoom(0);
-			script += scriptGenerator.drawPolyhedron();
-			script += scriptGenerator.drawAxes();
-			script += scriptGenerator.colorBySymmetry();
-			
-			
-			
-			script += "draw axes* on; draw poly* on;";
-			
-			
-			// show in Jmol...
-
-			StructureAlignmentJmol jmol = new StructureAlignmentJmol();
-			jmol.setStructure(s);
-			
-			jmol.setTitle(longTitle);
-			jmol.evalString(script);
-		}
-		
-		
-	}
-
-
-	
-	private static Structure  readStructure(String pdbId, int bioAssemblyId) {
-		// initialize the PDB_DIR env variable
-		AtomCache cache = new AtomCache();
-
-		FileParsingParameters p = new FileParsingParameters();
-		p.setStoreEmptySeqRes(true);
-		p.setLoadChemCompInfo(true);
-		p.setAtomCaThreshold(Integer.MAX_VALUE);
-		//p.setAcceptedAtomNames(new String[]{" CA "});
-		p.setParseBioAssembly(true);
-
-
-
-		PDBFileReader pdbreader = new PDBFileReader();
-		pdbreader.setPath(cache.getPath());
-		pdbreader.setFileParsingParameters(p);
-		pdbreader.setAutoFetch(true);
-		pdbreader.setBioAssemblyId(bioAssemblyId);
-		pdbreader.setBioAssemblyFallback(false);
-		Structure structure = null;
-		try { 
-			structure = pdbreader.getStructureById(pdbId);
-			if ( bioAssemblyId > 0 )
-				structure.setBiologicalAssembly(true);
-			structure.setPDBCode(pdbId);
-		} catch (Exception e){
-			e.printStackTrace();
-			System.exit(-1);
-		}
-		return structure;
-	}
-
-}
-
-
-
+			longTitle += " M:" + result.getMethod();
+			
+			longTitle += String.format(" SEQ: %.2f - %.2f", result.getSubunits().getMinSequenceIdentity() ,result.getSubunits().getMaxSequenceIdentity());
+			
+
+			// use factory method to get point group specific instance of script generator
+			JmolSymmetryScriptGenerator scriptGenerator = JmolSymmetryScriptGeneratorPointGroup.getInstance(axisTransformation, "g");
+
+			script += scriptGenerator.getOrientationWithZoom(0);
+			script += scriptGenerator.drawPolyhedron();
+			script += scriptGenerator.drawAxes();
+			script += scriptGenerator.colorBySymmetry();
+			
+			
+			
+			script += "draw axes* on; draw poly* on;";
+			
+			
+			// show in Jmol...
+
+			StructureAlignmentJmol jmol = new StructureAlignmentJmol();
+			jmol.setStructure(s);
+			
+			jmol.setTitle(longTitle);
+			jmol.evalString(script);
+		}
+		
+		
+	}
+
+
+	
+	private static Structure  readStructure(String pdbId, int bioAssemblyId) {
+		// initialize the PDB_DIR env variable
+		AtomCache cache = new AtomCache();
+
+		FileParsingParameters p = new FileParsingParameters();
+		p.setStoreEmptySeqRes(true);
+		p.setLoadChemCompInfo(true);
+		p.setAtomCaThreshold(Integer.MAX_VALUE);
+		//p.setAcceptedAtomNames(new String[]{" CA "});
+		p.setParseBioAssembly(true);
+
+
+
+		PDBFileReader pdbreader = new PDBFileReader();
+		pdbreader.setPath(cache.getPath());
+		pdbreader.setFileParsingParameters(p);
+		pdbreader.setAutoFetch(true);
+		pdbreader.setBioAssemblyId(bioAssemblyId);
+		pdbreader.setBioAssemblyFallback(false);
+		Structure structure = null;
+		try { 
+			structure = pdbreader.getStructureById(pdbId);
+			if ( bioAssemblyId > 0 )
+				structure.setBiologicalAssembly(true);
+			structure.setPDBCode(pdbId);
+		} catch (Exception e){
+			e.printStackTrace();
+			System.exit(-1);
+		}
+		return structure;
+	}
+
+}
+
+
+