--- conflicted
+++ resolved
@@ -27,16 +27,13 @@
 	
 		AtomCache cache = new AtomCache();
 
-<<<<<<< HEAD
-		String name = "d1kcwa1";
+		String name = "4dou";
+		name = "d1kcwa1";
 		name = "3C1B.A:,B:,C:,D:,I:,E:,F:,G:,H:,J:"; // full nucleosome
 		name = "3C1B.I:,J:"; // nucleosome DNA
 		//name = "3C1B.A:,B:,E:,F:,C:,D:,G:,H:"; // nucleosome second axis
 		name = "3F2Q";
-=======
-		String name = "4dou";
-		
->>>>>>> b08b7dad
+
 		ScopFactory.setScopDatabase(ScopFactory.VERSION_1_75);
 
 
