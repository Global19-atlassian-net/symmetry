--- conflicted
+++ resolved
@@ -395,38 +395,12 @@
 	 * @return root sum squared error
 	 * @throws StructureException For errors during rotation
 	 */
-<<<<<<< HEAD
 	private double[] getWeightsForFit(Atom[] ca, RotationAxis axis, int[] orders) throws StructureException {
 		double[] angles = getAngles();
 		double[] distances = getSuperpositionDistances(ca,axis, angles);
 		return getWeightsForFit(angles, distances, orders);
 	}
 	protected double[] getWeightsForFit(double[] angles, double[] distances, int[] orders) throws StructureException {
-=======
-	double[] fitHarmonicsFloating(Atom[] ca, RotationAxis axis) throws StructureException {
-		// Range of angles to use for training
-		final double minAngle = Math.floor(Math.PI/maxOrder/angleIncr)*angleIncr; // first valid peak
-		final double maxAngle = Math.PI;
-		// Number of angle steps
-		final int steps = (int)Math.floor((maxAngle-minAngle)/angleIncr);
-
-		// Fit (angle,distance) points to the following equation
-		// f(angle) = a0 + a1*sin^2(1*angle/2) + a2*sin^2(2*angle/2) +...+ a*sin2(maxOrder*angle/2)
-		// goal is to find a_1...a_maxOrder
-
-		double[][] distances = new double[steps][1];//preserve matrix dimensions
-		// holds the sin2(i*angle/2) terms
-		double[][] harmonics = new double[steps][maxOrder+1];
-
-		Atom[] ca2 = StructureTools.cloneAtomArray(ca);
-
-		if(minAngle != 0.) {
-			axis.rotate(ca2, minAngle);
-		}
-		for (int step=0; step<steps;step++) {
-			double dist = superpositionDistance(ca, ca2);
-			distances[step][0] = dist;
->>>>>>> 2d0761c4
 
 		int steps = angles.length;
 
@@ -455,35 +429,8 @@
 	 * @return An array of length maxOrder containing the root mean squared error
 	 * @throws StructureException For errors applying the rotation
 	 */
-<<<<<<< HEAD
 	public double[] trySingleOrdersBySSE(Atom[] ca, RotationAxis axis) throws StructureException {
 		double[] sses = new double[maxOrder];
-=======
-	double[] trySingleHarmonicsFloatingByAmp(Atom[] ca, RotationAxis axis) throws StructureException {
-		// Range of angles to use for training
-		final double minAngle = Math.floor(Math.PI/maxOrder/angleIncr)*angleIncr; // first valid peak
-		final double maxAngle = Math.PI;
-		// Number of angle steps
-		final int steps = (int)Math.floor((maxAngle-minAngle)/angleIncr);
-
-		// Fit (angle,distance) points to the following equation
-		// f(angle) = a0 + a1*sin^2(1*angle/2) + a2*sin^2(2*angle/2) +...+ a*sin2(maxOrder*angle/2)
-		// goal is to find a_1...a_maxOrder
-
-		double[][] distances = new double[steps][1];//preserve matrix dimensions
-		Atom[] ca2 = StructureTools.cloneAtomArray(ca);
-		if(minAngle != 0.) {
-			axis.rotate(ca2, minAngle);
-		}
-		for (int step=0; step<steps;step++) {
-			double dist = superpositionDistance(ca, ca2);
-			distances[step][0] = dist;
-			// Rotate for next step
-			axis.rotate(ca2, angleIncr);
-		}
-
-		double[] amplitudes = new double[maxOrder];
->>>>>>> 2d0761c4
 
 		for( int order=1;order <= maxOrder; order++) {
 			// Calculate RSSE (could save some arithmetic, but this is easier to compare)
@@ -492,7 +439,6 @@
 
 		return sses;
 	}
-<<<<<<< HEAD
 	/**
 	 * For each order from 1 to maxOrder, calculate the amplitude from fitting
 	 * a single-order function (with intercept).
@@ -503,33 +449,6 @@
 	 */
 	public double[] trySingleOrdersByAmp(Atom[] ca, RotationAxis axis) throws StructureException {
 		double[] amps = new double[maxOrder];
-=======
-
-	double[] trySingleHarmonicsFloatingBySSE(Atom[] ca, RotationAxis axis) throws StructureException {
-		// Range of angles to use for training
-		final double minAngle = Math.floor(Math.PI/maxOrder/angleIncr)*angleIncr; // first valid peak
-		final double maxAngle = Math.PI;
-		// Number of angle steps
-		final int steps = (int)Math.floor((maxAngle-minAngle)/angleIncr);
-
-		// Fit (angle,distance) points to the following equation
-		// f(angle) = a0 + a1*sin^2(1*angle/2) + a2*sin^2(2*angle/2) +...+ a*sin2(maxOrder*angle/2)
-		// goal is to find a_1...a_maxOrder
-
-		double[][] distances = new double[steps][1];//preserve matrix dimensions
-		Atom[] ca2 = StructureTools.cloneAtomArray(ca);
-		if(minAngle != 0.) {
-			axis.rotate(ca2, minAngle);
-		}
-		for (int step=0; step<steps;step++) {
-			double dist = superpositionDistance(ca, ca2);
-			distances[step][0] = dist;
-			// Rotate for next step
-			axis.rotate(ca2, angleIncr);
-		}
-
-		double[] sses = new double[maxOrder];
->>>>>>> 2d0761c4
 
 		for( int order=1;order <= maxOrder; order++) {
 			// Calculate RSSE (could save some arithmetic, but this is easier to compare)
@@ -551,23 +470,10 @@
 	public double[] trySingleOrdersByAmp(Atom[] ca, RotationAxis axis,int[] orders) throws StructureException {
 		double[] amps = new double[orders.length];
 
-<<<<<<< HEAD
 		for( int i = 0;i<orders.length;i++) {
 			// Calculate RSSE (could save some arithmetic, but this is easier to compare)
 			double[] weights = getWeightsForFit(ca, axis, new int[] {0,orders[i]});
 			amps[i] = weights[1];
-=======
-		double[][] distances = new double[steps][1];//preserve matrix dimensions
-		Atom[] ca2 = StructureTools.cloneAtomArray(ca);
-		if(minAngle != 0.) {
-			axis.rotate(ca2, minAngle);
-		}
-		for (int step=0; step<steps;step++) {
-			double dist = superpositionDistance(ca, ca2);
-			distances[step][0] = dist;
-			// Rotate for next step
-			axis.rotate(ca2, angleIncr);
->>>>>>> 2d0761c4
 		}
 
 		return amps;
@@ -606,36 +512,13 @@
 			return ampIntercept;
 		}
 	}
-<<<<<<< HEAD
 	
 	private static int maxIndex(double[] arr, int start) {
 		int maxIndex = start;
 		for(int i=start+1;i<arr.length;i++) {
 			if(arr[i] > arr[maxIndex])
 				maxIndex = i;
-=======
-	double[] trySingleCuspBySSE(Atom[] ca, RotationAxis axis) throws StructureException {
-		// Range of angles to use for training
-		final double minAngle = Math.floor(Math.PI/maxOrder/angleIncr)*angleIncr; // first valid peak
-		final double maxAngle = Math.PI;
-		// Number of angle steps
-		final int steps = (int)Math.floor((maxAngle-minAngle)/angleIncr);
-
-		// Fit (angle,distance) points to the following equation
-		// f(angle) = a0 + a1*sin^2(1*angle/2) + a2*sin^2(2*angle/2) +...+ a*sin2(maxOrder*angle/2)
-		// goal is to find a_1...a_maxOrder
-
-		double[][] distances = new double[steps][1];//preserve matrix dimensions
-		Atom[] ca2 = StructureTools.cloneAtomArray(ca);
-		if(minAngle != 0.) {
-			axis.rotate(ca2, minAngle);
-		}
-		for (int step=0; step<steps;step++) {
-			double dist = superpositionDistance(ca, ca2);
-			distances[step][0] = dist;
-			// Rotate for next step
-			axis.rotate(ca2, angleIncr);
->>>>>>> 2d0761c4
+
 		}
 		return maxIndex;
 	}
