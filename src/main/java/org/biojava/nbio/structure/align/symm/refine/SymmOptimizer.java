package org.biojava.nbio.structure.align.symm.refine;

import java.io.FileNotFoundException;
import java.io.FileWriter;
import java.io.IOException;
import java.util.ArrayList;
import java.util.Collections;
import java.util.List;
import java.util.Random;
import java.util.concurrent.Callable;

import javax.vecmath.Matrix4d;

import org.biojava.nbio.structure.Atom;
import org.biojava.nbio.structure.SVDSuperimposer;
import org.biojava.nbio.structure.StructureException;
import org.biojava.nbio.structure.align.multiple.Block;
import org.biojava.nbio.structure.align.multiple.MultipleAlignment;
import org.biojava.nbio.structure.align.multiple.MultipleAlignmentEnsemble;
import org.biojava.nbio.structure.align.multiple.util.CoreSuperimposer;
import org.biojava.nbio.structure.align.multiple.util.MultipleAlignmentScorer;
import org.biojava.nbio.structure.align.multiple.util.MultipleAlignmentTools;
import org.biojava.nbio.structure.align.multiple.util.MultipleSuperimposer;
import org.biojava.nbio.structure.align.symm.axis.SymmetryAxes;
import org.biojava.nbio.structure.jama.Matrix;

/**
 * Optimizes a symmetry alignment by a Monte Carlo score optimization 
 * of the subunit multiple alignment. The superposition of the subunits
 * is not free (felxible), because it is constrained on the symmetry axes
 * found in the structure. This is the main difference to the MultipleMC
 * algorithm in biojava. Another major difference is that the free Pool
 * is shared for all subunits, so that no residue can appear to more than
 * one subunit at a time.
 * <p>
 * This algorithm does not use a unfiform distribution for selecting moves,
 * farther residues have more probability to be shrinked or gapped. This 
 * modification of the algorithm improves convergence and running time.
 * <p>
 * Use call method to parallelize optimizations, or use optimize method
 * instead. 
 * Because gaps are allowed in the subunits, a {@link MultipleAlignment} 
 * format is returned.
 * 
 * @author Aleix Lafita
 * 
 */
public class SymmOptimizer implements Callable<MultipleAlignment> {

<<<<<<< HEAD
	private static final boolean debug = false;  //Prints the optimization moves and saves a file with the history in results
	private SymmetryType type;
=======
	//if debug: save history and print info (slower)
	private static final boolean debug = false;
>>>>>>> 0d5fa4de
	private Random rnd;

	//Optimization parameters
	private static final int Rmin = 2; //min aligned subunits per column
	private static final int Lmin = 8; //min subunit length
	private int maxIterFactor = 100; //max iterations constant
	private double C = 20; //probability of accept bad moves constant

	//Score function parameters
	private static final double Gopen = 20.0; //Penalty for opening gap
	private static final double Gextend = 10.0; //Penalty for extending gaps

	//Alignment Information
	private MultipleAlignment msa;
	private SymmetryAxes axes;
	private Atom[] atoms;
	private int order;
	private int length; //total alignment columns (block size)
	private int subunitCore;  //core length (without gaps)

	//Aligned Residues and Score
	private List<List<Integer>> block; //residues aligned
	private List<Integer> freePool; //residues not aligned
	private double mcScore; //alignment score to optimize

	//Optimization history
	private List<Integer> subunitLenHistory;
	private List<Double> rmsdHistory;
	private List<Double> scoreHistory;

	/**
	 * Constructor with a seed MultipleAligment storing a refined symmetry 
	 * alignment of the subunits. To perform the optimization use the call
	 * or optimize methods after instantiation.
	 * 
	 * @param seedMSA multiple aligment with the symmetry subunits. It will be
	 * 			completely cloned, including its ensemble.
	 * @param axes symmetry axes to contrain optimization
	 * @param seed random seed
	 * @throws RefinerFailedException 
	 * @throws StructureException 
	 */
	public SymmOptimizer(MultipleAlignment mul, SymmetryAxes axes, long seed){

		this.axes = axes;
		this.rnd = new Random(seed);
		
		MultipleAlignmentEnsemble e = mul.getEnsemble().clone();
		this.msa = e.getMultipleAlignments().get(0);
		
		this.atoms = msa.getEnsemble().getAtomArrays().get(0);
		this.order = msa.size();
		this.subunitCore = msa.getCoreLength();
	}

	private void initialize() 
			throws StructureException, RefinerFailedException {

		if (order == 1) {
			throw new RefinerFailedException(
					"Optimization: Non-symmetric seed slignment. Order = 1");
		}
		if (subunitCore < Lmin) {
			throw new RefinerFailedException(
					"Optimization: Seed alignment too short. Length = "
							+ subunitCore);
		}

		C = 20*order;

		//Initialize alignment variables
		block = msa.getBlocks().get(0).getAlignRes();
		freePool = new ArrayList<Integer>();
		length = block.get(0).size();

		//Store the residues aligned in the block
		List<Integer> aligned = new ArrayList<Integer>();
		for (int su=0; su<order; su++){
			aligned.addAll(block.get(su));
		}

		//Add any residue not aligned to the free pool
		for (int i=0; i<atoms.length; i++){
			if (!aligned.contains(i)){
				freePool.add(i);
			}
		}
		checkGaps();

		//Set the MC score and RMSD of the initial state (seed alignment)
		updateMultipleAlignment();
		mcScore = MultipleAlignmentScorer.getMCScore(msa, Gopen, Gextend);
	}

	@Override
	public MultipleAlignment call() throws Exception {
		return optimize();
	}

	/**
	 *  Optimization method based in a Monte-Carlo approach. 
	 *  Starting from the refined alignment uses 4 types of moves:
	 *  <p>
	 *  <li>1- Shift Row: if there are enough freePool residues available.
	 *  <li>2- Expand Block: add another alignment column.
	 *  <li>3- Shrink Block: move a block column to the freePool.
	 *  <li>4- Insert gap: insert a gap in a position of the alignment.
	 *  
	 *  @throws StructureException
	 * 	@throws RefinerFailedException if the alignment is not symmetric or
	 * 			too short.
	 */
	public MultipleAlignment optimize() 
			throws StructureException, RefinerFailedException{

		initialize();

		//Initialize the history variables
		subunitLenHistory = new ArrayList<Integer>();
		rmsdHistory = new ArrayList<Double>();
		scoreHistory = new ArrayList<Double>();

		int conv = 0;  //Number of steps without an alignment improvement
		int i = 1;
		int maxIter = maxIterFactor*atoms.length;
		int stepsToConverge = Math.max(maxIter/50,1000);

		while (i<maxIter && conv<stepsToConverge){

			//Save the state of the system
			List<List<Integer>> lastBlock = new ArrayList<List<Integer>>();
			List<Integer> lastFreePool = new ArrayList<Integer>();
			lastFreePool.addAll(freePool);
			for (int k=0; k<order; k++){
				List<Integer> b = new ArrayList<Integer>();
				b.addAll(block.get(k));
				lastBlock.add(b);
			}
			double lastScore = mcScore;
			int lastSubunitCore = subunitCore;

			boolean moved = false;

			while (!moved){
				//Randomly select one of the steps to modify the alignment. 
				//Because of biased moves, the probabilities are not the same
				double move = rnd.nextDouble();
				if (move < 0.4){
					moved = shiftRow();
					if (debug) System.out.println("did shift");
				}
				else if (move < 0.7){
					moved = expandBlock();
					if (debug) System.out.println("did expand");
				}
				else if (move < 0.85){
					moved = shrinkBlock();
					if (debug) System.out.println("did shrink");
				}
				else {
					moved = insertGap();
					if (debug) System.out.println("did insert gap");
				}
			}

			//Get the properties of the new alignment
			updateMultipleAlignment();
			mcScore = MultipleAlignmentScorer.getMCScore(msa, Gopen, Gextend);

			//Calculate change in the optimization Score
			double AS = mcScore-lastScore;
			double prob=1.0;

			if (AS<0){

				//Probability of accepting bad move
				prob = probabilityFunction(AS,i,maxIter);
				double p = rnd.nextDouble();

				//Reject the move
				if (p>prob){
					block = lastBlock;
					freePool = lastFreePool;
					length = block.get(0).size();
					subunitCore = lastSubunitCore;
					mcScore = lastScore;
					conv ++; //no change in score if rejected

				} else conv = 0; //if accepted

			} else conv=0; //if positive change

			if (debug) {
				System.out.println(i+": --prob: "+prob+", --score: "+AS+
						", --conv: "+conv);

				if (i%100==1){
					//Get the correct superposition again
					updateMultipleAlignment();
					double rmsd = MultipleAlignmentScorer.getRMSD(msa);

					subunitLenHistory.add(length);
					rmsdHistory.add(rmsd);
					scoreHistory.add(mcScore);
				}	
			}

			i++;
		}
		//Superimpose and calculate scores
		updateMultipleAlignment();
		mcScore = MultipleAlignmentScorer.getMCScore(msa, Gopen, Gextend);
		double tmScore = MultipleAlignmentScorer.getAvgTMScore(msa) * order;
		double rmsd = MultipleAlignmentScorer.getRMSD(msa);

		//Set the scores
		msa.putScore(MultipleAlignmentScorer.MC_SCORE, mcScore);
		msa.putScore(MultipleAlignmentScorer.AVGTM_SCORE, tmScore);
		msa.putScore(MultipleAlignmentScorer.RMSD, rmsd);

		//Save the history to the results folder of the symmetry project
		try {
			if (debug) 
				saveHistory("src/main/java/results/SymmOptimizerHistory.csv");
		} catch(FileNotFoundException e) {} catch (IOException e) {}

		return msa;
	}

	/**
	 * This method translates the internal data structures to a 
	 * MultipleAlignment of the subunits in order to use the 
	 * methods to score MultipleAlignments.
	 * 
	 * @throws StructureException 
	 */
	private void updateMultipleAlignment() throws StructureException {

		msa.clear();

		//Override the alignment with the new information
		Block b = msa.getBlocks().get(0);
		b.setAlignRes(block);
		subunitCore = b.getCoreLength();
		
		updateTransformation();
		if (axes == null) return;

		//Get the transformations from the SymmetryAxes
		List<Matrix4d> transformations = new ArrayList<Matrix4d>();
		for (int su=0; su<order; su++){
			transformations.add(axes.getSubunitTransform(su));
		}
		msa.setTransformations(transformations);
	}

	/**
	 * Method that loops through all the alignment columns and checks 
	 * that there are no more gaps than the maximum allowed: Rmin.
	 * <p>
	 * There must be at least Rmin residues different than null in 
	 * every alignment column.In case there is a column with more 
	 * gaps than allowed it will be shrinked (moved to freePool).
	 * 
	 * @return true if any columns has been shrinked and false otherwise
	 */
	private boolean checkGaps(){

		List<Integer> shrinkColumns = new ArrayList<Integer>();
		//Loop for each column
		for (int res=0; res<length; res++){
			int gapCount = 0;
			//Loop for each subunit and count the gaps
			for (int su=0; su<order; su++){
				if (block.get(su).get(res) == null) gapCount++;
			}
			if ((order-gapCount)<Rmin){
				//Add the column to the shrink list
				shrinkColumns.add(res);
			}
		}

		//Shrink the columns that have more gaps than allowed
		for (int col=shrinkColumns.size()-1; col>=0; col--){
			for (int su=0; su<order; su++){
				Integer residue = block.get(su).get(shrinkColumns.get(col));
				block.get(su).remove((int) shrinkColumns.get(col));
				if (residue != null) freePool.add(residue);
				Collections.sort(freePool);
			}
			length--;
		}

		if (shrinkColumns.size()!=0) return true;
		else return false;
	}

	/**
	 * Insert a gap in one of the subunits into selected position 
	 * (by higher distances) in the alignment. Calculates the average
	 * residue distance to make the choice.
	 * A gap is a null in the block.
	 * 
	 * @throws StructureException 
	 */
	private boolean insertGap() throws StructureException {

		//Let gaps only if the subunit is larger than the minimum length
		if (subunitCore <= Lmin) return false;

		//Select residue by maximum distance
		updateMultipleAlignment();
		Matrix residueDistances = 
				MultipleAlignmentTools.getAverageResidueDistances(msa);

		double maxDist = Double.MIN_VALUE;
		int su = 0;
		int res = 0;
		for (int col=0; col<length; col++){
			for (int s=0; s<order; s++){
				if (residueDistances.get(s, col) != -1){
					if (residueDistances.get(s, col) > maxDist){
						//geometric distribution
						if (rnd.nextDouble() > 0.5) {
							su = s;
							res = col;
							maxDist = residueDistances.get(s, col);
						}
					}
				}
			}
		}

		//Insert the gap at the position
		Integer residueL = block.get(su).get(res);
		if (residueL != null){
			freePool.add(residueL);
			Collections.sort(freePool);
		}
		else return false;  //If there was a gap already in the position.

		block.get(su).set(res,null);
		checkGaps();
		return true;
	}

	/**
	 *  Move all the block residues of one subunit one position 
	 *  to the left or right and move the corresponding boundary 
	 *  residues from the freePool to the block, and viceversa.
	 *  <p>
	 *  The boundaries are determined by any irregularity 
	 *  (either a gap or a discontinuity in the alignment.
	 */
	private boolean shiftRow(){

		int su = rnd.nextInt(order); //Select the subunit
		int rl = rnd.nextInt(2);  //Select between moving right (0) or left (1)
		int res = rnd.nextInt(length); //Residue as a pivot

		//When the pivot residue is null try to add a residue from the freePool
		if (block.get(su).get(res) == null){

			int right = res;
			int left = res;
			//Find the boundary to the right abd left
			while (block.get(su).get(right) == null && right<length-1) {
				right++;
			}
			while (block.get(su).get(left) == null && left>0) {
				left--;
			}

			//If they both are null the whole block is null
			if (block.get(su).get(left) == null && 
					block.get(su).get(right) == null) {
				return false;
			}
			else if (block.get(su).get(left) == null){
				//Choose the sequentially previous residue of the known one
				Integer residue = block.get(su).get(right)-1;
				if (freePool.contains(residue)) {
					block.get(su).set(res,residue);
					freePool.remove(residue);
				} else return false;
			} 
			else if (block.get(su).get(right) == null){
				//Choose the sequentially next residue of the known one
				Integer residue = block.get(su).get(left)+1;
				if (freePool.contains(residue)) {
					block.get(su).set(res,residue);
					freePool.remove(residue);
				} else return false;
			} 
			else { 
				//If boundaries are consecutive swap null and position (R or L)
				if (block.get(su).get(right) == block.get(su).get(left)+1){
					switch(rl){
					case 0: //to the right
						block.get(su).set(right-1,block.get(su).get(right));
						block.get(su).set(right, null);
						break;
					case 1: //to the left
						block.get(su).set(left+1,block.get(su).get(left));
						block.get(su).set(left, null);
						break;
					}
				}
				else{
					//Choose randomly a residue in between left and right to add
					Integer residue = rnd.nextInt(block.get(su).get(right)-
							block.get(su).get(left)-1) + 
							block.get(su).get(left)+1;

					if (freePool.contains(residue)) {
						block.get(su).set(res,residue);
						freePool.remove(residue);
					}
				}
			}
			return true;
		}

		//When the residue is different than null
		switch(rl){
		case 0: //Move to the right

			int leftBoundary = res-1;
			int leftPrevRes = res;
			while (true){
				if(leftBoundary < 0) break;
				else {
					if (block.get(su).get(leftBoundary) == null) {
						break; //gap
					}
					else if (block.get(su).get(leftPrevRes) 
							> block.get(su).get(leftBoundary)+1) {
						break; //discontinuity
					}
				}
				leftPrevRes = leftBoundary;
				leftBoundary--;
			}
			leftBoundary++;

			int rightBoundary = res+1;
			int rightPrevRes = res;
			while (true){
				if(rightBoundary == length) break;
				else {
					if (block.get(su).get(rightBoundary) == null) {
						break;  //gap
					}
					else if (block.get(su).get(rightPrevRes)+1 
							< block.get(su).get(rightBoundary)){ 
						break;  //discontinuity
					}
				}
				rightPrevRes = rightBoundary;
				rightBoundary++;
			}
			rightBoundary--;

			//Residues at the boundary
			Integer residueR0 = block.get(su).get(rightBoundary);
			Integer residueL0 = block.get(su).get(leftBoundary);

			//Remove residue at the right of the block and add to the freePool
			block.get(su).remove(rightBoundary);
			if (residueR0 != null) {
				freePool.add(residueR0);
				Collections.sort(freePool);
			}

			//Add the residue at the left of the block
			residueL0 -= 1; //cannot be null, throw exception if it is
			if (freePool.contains(residueL0)){
				block.get(su).add(leftBoundary,residueL0);
				freePool.remove(residueL0);
			}
			else {
				block.get(su).add(leftBoundary,null);
			}
			break;

		case 1: //Move to the left

			int leftBoundary1 = res-1;
			int leftPrevRes1 = res;
			while (true){
				if(leftBoundary1 < 0) break;
				else {
					if (block.get(su).get(leftBoundary1) == null) {
						break; //gap
					}
					else if (block.get(su).get(leftPrevRes1) 
							> block.get(su).get(leftBoundary1)+1) {
						break;  //discontinuity
					}
				}
				leftPrevRes1 = leftBoundary1;
				leftBoundary1--;
			}
			leftBoundary1++;

			int rightBoundary1 = res+1;
			int rightPrevRes1 = res;
			while (true){
				if(rightBoundary1 == length) break;
				else {
					if (block.get(su).get(rightBoundary1) == null) {
						break;  //gap
					}
					else if (block.get(su).get(rightPrevRes1)+1 
							< block.get(su).get(rightBoundary1)) {
						break;  //discontinuity
					}
				}
				rightPrevRes1 = rightBoundary1;
				rightBoundary1++;
			}
			rightBoundary1--;

			//Residues at the boundary
			Integer residueR1 = block.get(su).get(rightBoundary1);
			Integer residueL1 = block.get(su).get(leftBoundary1);

			//Add the residue at the right of the block
			residueR1 += 1; //cannot be null
			if (freePool.contains(residueR1)){
				if (rightBoundary1==length-1) block.get(su).add(residueR1);
				else block.get(su).add(rightBoundary1+1,residueR1);
				freePool.remove(residueR1);
			}
			else {
				block.get(su).add(rightBoundary1+1,null);
			}

			//Remove the residue at the left of the block
			block.get(su).remove(leftBoundary1);
			freePool.add(residueL1);
			Collections.sort(freePool);
			break;
		}
		checkGaps();
		return true;
	}

	/**
	 *  It extends the alignment one position to the right 
	 *  or to the left of a randomly selected position
	 *  by moving the consecutive residues of each subunit 
	 *  (if present) from the freePool to the block.
	 *  <p>
	 *  If there are not enough residues in the freePool 
	 *  it introduces gaps.
	 */
	private boolean expandBlock(){

		boolean moved = false;

		int rl = rnd.nextInt(2);  //Select between right (0) or left (1)
		int res = rnd.nextInt(length); //Residue as a pivot

		switch (rl) {
		case 0:

			int rightBoundary = res;
			int[] previousPos = new int[order];
			for (int su=0; su<order; su++) previousPos[su] = -1;

			//Search a position to the right that has at minimum Rmin
			while (length-1>rightBoundary){
				int noncontinuous = 0;
				for (int su=0; su<order; su++){
					if (block.get(su).get(rightBoundary) == null) {
						continue;
					}
					else if (previousPos[su] == -1) {
						previousPos[su] = block.get(su).get(rightBoundary);
					}
					else if (block.get(su).get(rightBoundary) 
							> previousPos[su]+1) {
						noncontinuous++;
					}
				}
				if (noncontinuous < Rmin) rightBoundary++;
				else break;
			}
			if (rightBoundary > 0) rightBoundary--;

			//Expand the block with the residues at the subunit boundaries
			for (int su=0; su<order; su++){
				Integer residueR = block.get(su).get(rightBoundary);
				if (residueR == null){
					if (rightBoundary == length-1) block.get(su).add(null); 
					else block.get(su).add(rightBoundary+1,null);
				} else if (freePool.contains(residueR+1)){
					Integer residueAdd = residueR+1;
					if (rightBoundary == length-1) {
						block.get(su).add(residueAdd); 
					}
					else block.get(su).add(rightBoundary+1,residueAdd);
					freePool.remove(residueAdd);
				}
				else {
					if (rightBoundary == length-1) block.get(su).add(null);
					else block.get(su).add(rightBoundary+1,null);
				}
			}
			length++;
			moved = true;
			break;

		case 1:

			int leftBoundary = res;
			int[] nextPos = new int[order];
			for (int su=0; su<order; su++) nextPos[su] = -1;

			//Search a position to the right that has at minimum Rmin
			while (leftBoundary>0){
				int noncontinuous = 0;
				for (int su=0; su<order; su++){
					if (block.get(su).get(leftBoundary) == null){
						continue;
					}
					else if (nextPos[su] == -1){
						nextPos[su] = block.get(su).get(leftBoundary);
					}
					else if (block.get(su).get(leftBoundary) 
							< nextPos[su]-1) {
						noncontinuous++;
					}
				}
				if (noncontinuous < Rmin) leftBoundary--;
				else break;
			}

			//Expand the block with the residues at the subunit boundaries
			for (int su=0; su<order; su++){
				Integer residueL = block.get(su).get(leftBoundary);
				if (residueL == null){
					block.get(su).add(leftBoundary,null);
				} else if (freePool.contains(residueL-1)){
					Integer residueAdd = residueL-1;
					block.get(su).add(leftBoundary,residueAdd);
					freePool.remove(residueAdd);
				}
				else {
					block.get(su).add(leftBoundary, null);
				}
			}
			length++;
			moved = true;
			break;
		}
		if (moved) return !checkGaps();
		return moved;
	}

	/**
	 * Deletes an alignment column at a randomly selected position.
	 * @throws StructureException 
	 */
	private boolean shrinkBlock() throws StructureException{

		//Let shrink moves only if the subunit is larger enough
		if (subunitCore <= Lmin) return false;

		//Select column by maximum distance
		updateTransformation();
		updateMultipleAlignment();
		Matrix residueDistances = 
				MultipleAlignmentTools.getAverageResidueDistances(msa);

		double maxDist = Double.MIN_VALUE;
		double[] colDistances = new double[length];
		int res = 0;
		for (int col=0; col<length; col++){
			int normalize = 0;
			for (int s=0; s<order; s++){
				if (residueDistances.get(s, col) != -1){
					colDistances[col] += residueDistances.get(s, col);
					normalize++;
				}
			}
			colDistances[col] /= normalize;
			if (colDistances[col] > maxDist){
				//geometric distribution
				if (rnd.nextDouble() > 0.5) {
					maxDist = colDistances[col];
					res = col;
				}
			}
		}

		for (int su=0; su<order; su++){
			Integer residue = block.get(su).get(res);
			block.get(su).remove(res);
			if (residue != null) freePool.add(residue);
			Collections.sort(freePool);
		}
		length--;
		checkGaps();
		return true;
	}

	/**
	 *  Calculates the set of symmetry operation Matrices (transformations) 
	 *  of the new alignment, based on the symmetry relations in the
	 *  SymmetryAxes object.
	 *  <p>
	 *  If the SymmetryAxes object is null, the superposition of the subunits
	 *  is done without contraint.
	 */
	private void updateTransformation() throws StructureException {

		if (axes != null){
			for (int t=0; t<axes.getElementaryAxes().size(); t++){
				
				Matrix4d axis = axes.getElementaryAxes().get(t);
				List<Integer> chain1 = axes.getSubunitRelation(t).get(0);
				List<Integer> chain2 = axes.getSubunitRelation(t).get(1);
				
				//Calculate the aligned atom arrays
				List<Atom> list1 = new ArrayList<Atom>();
				List<Atom> list2 = new ArrayList<Atom>();
				
				for (int pair=0; pair<chain1.size(); pair++){
					int p1 = chain1.get(pair);
					int p2 = chain2.get(pair);
					
					for (int k=0; k<length; k++){
						Integer pos1 = block.get(p1).get(k);
						Integer pos2 = block.get(p2).get(k);
						if (pos1!=null && pos2!=null){
							list1.add(atoms[pos1]);
							list2.add(atoms[pos2]);
						}
					}
				}
				
				Atom[] arr1 = list1.toArray(new Atom[list1.size()]);
				Atom[] arr2 = list2.toArray(new Atom[list2.size()]);
	
				//Calculate the new transformation information
				SVDSuperimposer svd = new SVDSuperimposer(arr1, arr2);
				axis = svd.getTransformation();
				axes.updateAxis(t, axis);
			}
		} else {
			MultipleSuperimposer imposer = new CoreSuperimposer();
			imposer.superimpose(msa);
		}
	}	

	/**
	 *  Calculates the probability of accepting a bad move 
	 *  given the iteration step and the score change.
	 *  <p>
	 *  Function: p=(C-AS)/(C*sqrt(step))
	 *  Added a normalization factor so that the probability 
	 *  approaches 0 when the maxIter is reached.
	 */
	private double probabilityFunction(double AS, int m, int maxIter) {

		double prob = (C+AS)/(C*Math.sqrt(m));
		double norm = (1-(m*1.0)/maxIter);  //Normalization factor
		return Math.min(Math.max(prob*norm,0.0),1.0);
	}

	/**
	 * Save the evolution of the optimization process as a csv file.
	 */
	private void saveHistory(String filePath) throws IOException {

		FileWriter writer = new FileWriter(filePath);
		writer.append("Step,Length,RMSD,Score\n");

		for (int i=0; i<subunitLenHistory.size(); i++){
			writer.append(
					i*100+","+subunitLenHistory.get(i)+
					","+rmsdHistory.get(i)+","+scoreHistory.get(i)+"\n");
		}

		writer.flush();
		writer.close();
	}
	
}<|MERGE_RESOLUTION|>--- conflicted
+++ resolved
@@ -47,13 +47,8 @@
  */
 public class SymmOptimizer implements Callable<MultipleAlignment> {
 
-<<<<<<< HEAD
-	private static final boolean debug = false;  //Prints the optimization moves and saves a file with the history in results
-	private SymmetryType type;
-=======
 	//if debug: save history and print info (slower)
 	private static final boolean debug = false;
->>>>>>> 0d5fa4de
 	private Random rnd;
 
 	//Optimization parameters
