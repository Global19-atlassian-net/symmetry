--- conflicted
+++ resolved
@@ -8,17 +8,10 @@
 import org.biojava.bio.structure.scop.ScopFactory;
 import org.biojava3.structure.align.symm.benchmark.Case;
 import org.biojava3.structure.align.symm.benchmark.Sample;
-<<<<<<< HEAD
-import org.biojava3.structure.align.symm.census2.Result;
-import org.biojava3.structure.align.symm.census2.SignificanceFactory;
-import org.biojava3.structure.align.symm.census2.stats.StatUtils;
-import org.biojava3.structure.align.symm.order.AngleOrderDetector;
-=======
 import org.biojava3.structure.align.symm.census3.CensusResult;
 import org.biojava3.structure.align.symm.census3.CensusSignificanceFactory;
 import org.biojava3.structure.align.symm.census3.CensusSymmetryGroup;
 import org.biojava3.structure.align.symm.census3.stats.CensusStatUtils;
->>>>>>> 9cab8014
 import org.biojava3.structure.align.symm.order.OrderDetector;
 import org.biojava3.structure.align.symm.order.PeakCountingOrderDetector;
 import org.biojava3.structure.align.symm.order.RotationOrderDetector;
@@ -35,7 +28,6 @@
 			System.err.println("Usage: " + BenchmarkOrderDetector.class.getSimpleName() + " input-benchmark-file [output-file]");
 			return;
 		}
-<<<<<<< HEAD
 		String inputFilename = args[0];
 		String outputFilename = null;
 		if(args.length>1) {
@@ -49,36 +41,30 @@
 		detector = new SequenceFunctionOrderDetector();
 
 		// Read in benchmark
-		ScopFactory.setScopDatabase(ScopFactory.VERSION_1_75A, true);
+		AtomCache cache = new AtomCache();
+		cache.setFetchFileEvenIfObsolete(true);
+		ScopFactory.setScopDatabase(ScopFactory.VERSION_2_0_1, true);
 		Sample sample = Sample.fromXML(new File(inputFilename));
-		BenchmarkOrderDetector b = new BenchmarkOrderDetector(new AtomCache());
+		BenchmarkOrderDetector b = new BenchmarkOrderDetector(cache);
 
 		//Set up output
 		PrintStream out = System.out;
 		if(outputFilename != null) {
 			out = new PrintStream(outputFilename);
-		}
-
+	}
+	
 		//Recalculate orders
 		b.calculateOrder(sample, detector, out);
 
 		//Calculate accuracy
+		b.calculateOrder(sample, new PeakCountingOrderDetector(8),out);
 		double acc = b.getOrderAccuracy(sample);
-		System.out.println("Accuracy\t"+StatUtils.formatP(acc));
+		System.out.println("Accuracy\t"+CensusStatUtils.formatP(acc));
 
 		// Finish up
 		if(out != System.out) {
 			out.close();
 		}
-=======
-		ScopFactory.setScopDatabase(ScopFactory.VERSION_2_0_1);
-		Sample sample = Sample.fromXML(new File(args[0]));
-		AtomCache cache = new AtomCache();
-		cache.setFetchFileEvenIfObsolete(true);
-		BenchmarkOrderDetector b = new BenchmarkOrderDetector(cache);
-		double acc = b.testOrderDetector(sample, new PeakCountingOrderDetector(8));
-		System.out.println("accuracy=" + CensusStatUtils.formatP(acc));
->>>>>>> 9cab8014
 	}
 
 	private AtomCache cache;
@@ -97,13 +83,12 @@
 	public void calculateOrder(Sample sample, OrderDetector detector, PrintStream out) {
 		OrderDetermination determination = new OrderDetectorDeterminationAdaptor(detector, cache);
 		for (Case c : sample.getData()) {
-<<<<<<< HEAD
-			Result result = c.getResult();
+			CensusResult result = c.getResult();
 			int order = determination.getOrder(result);
+			result.setGroup(new CensusSymmetryGroup("C" + order));
 			if(out != null) {
-				out.println(result.getScopId()+"\t"+order);
+				out.println(result.getId()+"\t"+order);
 			}
-			result.setOrder(order);
 		}
 	}
 
@@ -113,13 +98,18 @@
 	 * @return
 	 */
 	public double getOrderAccuracy(Sample sample ) {
-		OrderAccuracy acc = new OrderAccuracy(sample, SignificanceFactory.generallySymmetric(), GroupComparisonFactory.exact());
-=======
-			CensusResult result = c.getResult();
-			result.setGroup(new CensusSymmetryGroup("C" + determination.getOrder(result)));
-		}
 		OrderAccuracy acc = new OrderAccuracy(sample, CensusSignificanceFactory.forCeSymmTm(), GroupComparisonFactory.exact());
->>>>>>> 9cab8014
 		return acc.getAccuracy();
 	}
+
+	/**
+	 * Get the accuracy of a specified OrderDetector against a sample
+	 * @param sample the benchmark, annotated with true results
+	 * @param detector the order detection method
+	 * @return the accuracy (TP+TN)/N
+	 */
+	public double testOrderDetector(Sample sample, OrderDetector detector) {
+		calculateOrder(sample,detector,null);
+		return getOrderAccuracy(sample);
+	}
 }