--- conflicted
+++ resolved
@@ -160,17 +160,8 @@
 			return null;
 		}
 		
-<<<<<<< HEAD
-		alignmentLengthFraction = (double)afp.getOptLength()/Math.max(referenceAtoms1.length, referenceAtoms2.length);
-		alignment.setAlignmentLengthFraction(alignmentLengthFraction);
-		alignment.setAlignment(align);
-		alignment.setSequenceIdentity(afp.getIdentity());
-		alignment.setRmsd(afp.getChainRmsd());
-=======
-//		System.out.println(afp.getAlnseq1());
-//		System.out.println(afp.getAlnseq2());
-	
-    	alignment = afp.getOptAln();
+	
+    	//alignment = afp.getOptAln();
     	if (alignment != null) {		
     		alignmentLengthFraction = (double)afp.getOptLength()/Math.max(referenceAtoms1.length, referenceAtoms2.length);
     		if (parameters.isVerbose()) {
@@ -195,7 +186,7 @@
     		}
     		
     	}
->>>>>>> 80c7953a
+
 		
 		return alignment;
 	}
@@ -244,16 +235,13 @@
 	}
 	
 	private AFPChain alignPairByStructure(Atom[] ca1Seq, Atom[] ca2Seq) {
-<<<<<<< HEAD
-	    CeParameters params = new CeParameters();		
-=======
-	    CeParameters params = new CeParameters();
+       CeParameters params = new CeParameters();
 		//params.setMaxGapSize(-1);
 		// should set this only when seq. id. is high
 		//params.setScoringStrategy(CeParameters.SEQUENCE_CONSERVATION);
 		//params.setSeqWeight(2.0);
 		
->>>>>>> 80c7953a
+
         AFPChain afp = null;
 		try {
 			StructureAlignment algorithm  = StructureAlignmentFactory.getAlgorithm(CeMain.algorithmName);
