package org.biojava3.structure.quaternary.core;

import java.util.ArrayList;
import java.util.Iterator;
import java.util.List;
import java.util.Set;
import java.util.TreeSet;

import javax.vecmath.Point3d;

import org.biojava.bio.structure.Atom;

public class ChainClusterer  {	
	private List<SequenceAlignmentCluster> seqClusters = new ArrayList<SequenceAlignmentCluster>();	
	private boolean modified = true;

	private List<Atom[]> caAligned = new ArrayList<Atom[]>();
	private List<Point3d[]> caCoords = new ArrayList<Point3d[]>();
	
	public ChainClusterer(List<SequenceAlignmentCluster> seqClusters) {
		this.seqClusters = seqClusters;
		this.modified = true;
	}
	
	public List<Point3d[]> getCalphaCoordinates() {
        run();
		return caCoords;
	}
	
	public List<Atom[]> getCalphaTraces() {
		run();
		return caAligned;
	}
	
	public List<String> getChainIds() {
		run();
		List<String> chainIdList = new ArrayList<String>();

		for (int i = 0; i < seqClusters.size(); i++) {
	        SequenceAlignmentCluster cluster = seqClusters.get(i);
	        for (String chainId: cluster.getChainIds()) {
	        	chainIdList.add(chainId);
	        }
		}
		return chainIdList;
	}
	
	
	public List<Integer> getModelNumbers() {
		run();
		List<Integer> modNumbers = new ArrayList<Integer>();

		for (int i = 0; i < seqClusters.size(); i++) {
	        SequenceAlignmentCluster cluster = seqClusters.get(i);
	        for (Integer number: cluster.getModelNumbers()) {
	        	modNumbers.add(number);
	        }
		}
		return modNumbers;
	}
	
	public String getStoichiometry() {
		run();
		StringBuilder formula = new StringBuilder();
		String alpha = "ABCDEFGHIJKLMNOPQRSTUVWXYZ";

		for (int i = 0; i < seqClusters.size(); i++) {
			String c = "?";
			if (i < alpha.length()) {
				c = alpha.substring(i, i+1);
			}
			formula.append(c);
			int multiplier = seqClusters.get(i).getSequenceCount();
			if (multiplier > 1) {
				formula.append(multiplier);
			}
		}
		return formula.toString();
	}

	public List<Integer> getFolds() {
		run();
		List<Integer> denominators = new ArrayList<Integer>();
        Set<Integer> nominators = new TreeSet<Integer>();
		int nChains = caCoords.size();
		
		for (int id = 0; id < seqClusters.size(); id++) {
			int seqCount = seqClusters.get(id).getSequenceCount();
			nominators.add(seqCount);
		}
		
		// find common denominators
		for (int d = 1; d <= nChains; d++) {

			int count = 0;
			for (Iterator<Integer> iter = nominators.iterator(); iter.hasNext();) {
				if (iter.next() % d == 0) {
					count++;
				}
			}
			if (count == nominators.size()) {
				denominators.add(d);
			}
		}
		
		return denominators;
	}
	
	public List<Integer> getSequenceClusterIds() {
		run();
		List<Integer> list = new ArrayList<Integer>();
		
		for (int id = 0; id < seqClusters.size(); id++) {
			int seqCount = seqClusters.get(id).getSequenceCount();
			for (int i = 0; i < seqCount; i++) {
				list.add(id);
			}
		}
		return list;
	}
	
	
	public int getSequenceClusterCount() {
		run();
		return seqClusters.size();
	}
	
	public List<Boolean> getPseudoStoichiometry() {
		run();
		List<Boolean> list = new ArrayList<Boolean>();
		
		for (int id = 0; id < seqClusters.size(); id++) {
			int seqCount = seqClusters.get(id).getSequenceCount();
			Boolean pseudo = seqClusters.get(id).isPseudoStoichiometric();
			for (int i = 0; i < seqCount; i++) {
				list.add(pseudo);
			}
		}
		return list;
	}
	
	public List<Double> getMinSequenceIdentity() {
		run();
		List<Double> list = new ArrayList<Double>();
		
		for (int id = 0; id < seqClusters.size(); id++) {
			int seqCount = seqClusters.get(id).getSequenceCount();
			double minSequenceIdentity = seqClusters.get(id).getMinSequenceIdentity();
			for (int i = 0; i < seqCount; i++) {
				list.add(minSequenceIdentity);
			}
		}
		return list;
	}
	
	public List<Double> getMaxSequenceIdentity() {
		run();
		List<Double> list = new ArrayList<Double>();
		
		for (int id = 0; id < seqClusters.size(); id++) {
			int seqCount = seqClusters.get(id).getSequenceCount();
			double maxSequenceIdentity = seqClusters.get(id).getMaxSequenceIdentity();
			for (int i = 0; i < seqCount; i++) {
				list.add(maxSequenceIdentity);
			}
		}
		return list;
	}
	
	public String toString() {
		run();
		StringBuilder builder = new StringBuilder();
		builder.append("Sequence alignment clusters: " + seqClusters.size());
		builder.append("\n");
		for (SequenceAlignmentCluster s: seqClusters) {
			builder.append("# seq: ");
			builder.append(s.getSequenceCount());
			builder.append(" alignment length: ");
			builder.append(s.getSequenceAlignmentLength());
			builder.append("\n");
		}
		return builder.toString();
	}
	
	private void run() {
		if (modified) {
			modified = false;
			calcAlignedSequences();
			createCalphaTraces();
		}
	}
<<<<<<< HEAD
=======
	
	private void extractProteinChains() {
		ProteinChainExtractor extractor = new ProteinChainExtractor(structure,  parameters);
		caUnaligned = extractor.getCalphaTraces();
		chainIds  = extractor.getChainIds();
		sequences = extractor.getSequences();
		modelNumbers = extractor.getModelNumbers();
	}
	
	private void calcSequenceClustersNew() {
		boolean[] processed = new boolean[caUnaligned.size()];
		Arrays.fill(processed, false);
	
		for (int i = 0; i < caUnaligned.size(); i++) {
			if (processed[i]) {
				continue;
			}
			processed[i] = true;
			// create new sequence cluster
            UniqueSequenceList seqList = new UniqueSequenceList(caUnaligned.get(i), chainIds.get(i), modelNumbers.get(i), 0, sequences.get(i));
            SequenceAlignmentCluster seqCluster = new SequenceAlignmentCluster(parameters);
            seqCluster.addUniqueSequenceList(seqList);	
            seqClusters.add(seqCluster);
			
            for (int j = i + 1; j < caUnaligned.size(); j++) {
            	if (processed[j]) {
            		continue;
            	}
            	for (SequenceAlignmentCluster c: seqClusters) {
            			if (c.identityMatch(caUnaligned.get(j), chainIds.get(j), modelNumbers.get(j), 0, sequences.get(j))) {
            				processed[j] = true;
            				//System.out.println("found identity match: " + i + " - " + j);
            				break;
            			}
            	} 
            }
		}
		sortSequenceClustersBySize(seqClusters);
	}
	
	private void mergeSequenceClusters() {
		boolean[] merged = new boolean[seqClusters.size()];
		Arrays.fill(merged, false);

		for (int i = 0, n = seqClusters.size(); i < n-1; i++) {
			if (! merged[i]) {
				SequenceAlignmentCluster c1 = seqClusters.get(i);
				for (int j = i + 1; j < n; j++) {
					SequenceAlignmentCluster c2 = seqClusters.get(j);
					int[][][] alignment = c1.alignClustersByStructure(c2);
					if (alignment != null) {
						merged[j] = true;
						//System.out.println("Merged cluster: " + j + " -> " + i);
						mergeCluster(c1, c2, alignment);
					}
					//				System.out.println("Cluster strutural overlap: " + i + " - " + j + ": " + overlap);
				}
			}
		}
		for (int i = seqClusters.size()-1; i > 0; i--) {
			if (merged[i]) {
				//System.out.println("removing merged cluster: " + i);
				seqClusters.remove(i);
			}
		}
		sortSequenceClustersBySize(seqClusters);
	}
	
	private void mergeCluster(SequenceAlignmentCluster c1,
			SequenceAlignmentCluster c2, int[][][] alignment) {

		for (UniqueSequenceList u: c2.getUniqueSequenceList()) {
			// set new sequence alignment
			List<Integer> align1 = new ArrayList<Integer>(alignment[0][0].length);
			for (Integer a1: alignment[0][0]) {
				align1.add(a1);
			}
			u.setAlignment1(align1);

			List<Integer> align2 = new ArrayList<Integer>(alignment[0][1].length);
			for (Integer a2: alignment[0][1]) {
				align2.add(a2);
			}
			u.setAlignment2(align2);	
			c1.addUniqueSequenceList(u);
		}
	}
>>>>>>> 80c7953a

	private void calcAlignedSequences() {
		caAligned = new ArrayList<Atom[]>();
		for (SequenceAlignmentCluster cluster: seqClusters) {
			caAligned.addAll(cluster.getAlignedCalphaAtoms());	
		}
	}
	
	private void createCalphaTraces() {
		for (Atom[] atoms: caAligned) {
			Point3d[] trace = new Point3d[atoms.length];
			for (int j = 0; j < atoms.length; j++) {
				trace[j] = new Point3d(atoms[j].getCoords());
			}
			caCoords.add(trace);
		}
	}
}<|MERGE_RESOLUTION|>--- conflicted
+++ resolved
@@ -189,96 +189,7 @@
 			createCalphaTraces();
 		}
 	}
-<<<<<<< HEAD
-=======
-	
-	private void extractProteinChains() {
-		ProteinChainExtractor extractor = new ProteinChainExtractor(structure,  parameters);
-		caUnaligned = extractor.getCalphaTraces();
-		chainIds  = extractor.getChainIds();
-		sequences = extractor.getSequences();
-		modelNumbers = extractor.getModelNumbers();
-	}
-	
-	private void calcSequenceClustersNew() {
-		boolean[] processed = new boolean[caUnaligned.size()];
-		Arrays.fill(processed, false);
-	
-		for (int i = 0; i < caUnaligned.size(); i++) {
-			if (processed[i]) {
-				continue;
-			}
-			processed[i] = true;
-			// create new sequence cluster
-            UniqueSequenceList seqList = new UniqueSequenceList(caUnaligned.get(i), chainIds.get(i), modelNumbers.get(i), 0, sequences.get(i));
-            SequenceAlignmentCluster seqCluster = new SequenceAlignmentCluster(parameters);
-            seqCluster.addUniqueSequenceList(seqList);	
-            seqClusters.add(seqCluster);
-			
-            for (int j = i + 1; j < caUnaligned.size(); j++) {
-            	if (processed[j]) {
-            		continue;
-            	}
-            	for (SequenceAlignmentCluster c: seqClusters) {
-            			if (c.identityMatch(caUnaligned.get(j), chainIds.get(j), modelNumbers.get(j), 0, sequences.get(j))) {
-            				processed[j] = true;
-            				//System.out.println("found identity match: " + i + " - " + j);
-            				break;
-            			}
-            	} 
-            }
-		}
-		sortSequenceClustersBySize(seqClusters);
-	}
-	
-	private void mergeSequenceClusters() {
-		boolean[] merged = new boolean[seqClusters.size()];
-		Arrays.fill(merged, false);
-
-		for (int i = 0, n = seqClusters.size(); i < n-1; i++) {
-			if (! merged[i]) {
-				SequenceAlignmentCluster c1 = seqClusters.get(i);
-				for (int j = i + 1; j < n; j++) {
-					SequenceAlignmentCluster c2 = seqClusters.get(j);
-					int[][][] alignment = c1.alignClustersByStructure(c2);
-					if (alignment != null) {
-						merged[j] = true;
-						//System.out.println("Merged cluster: " + j + " -> " + i);
-						mergeCluster(c1, c2, alignment);
-					}
-					//				System.out.println("Cluster strutural overlap: " + i + " - " + j + ": " + overlap);
-				}
-			}
-		}
-		for (int i = seqClusters.size()-1; i > 0; i--) {
-			if (merged[i]) {
-				//System.out.println("removing merged cluster: " + i);
-				seqClusters.remove(i);
-			}
-		}
-		sortSequenceClustersBySize(seqClusters);
-	}
-	
-	private void mergeCluster(SequenceAlignmentCluster c1,
-			SequenceAlignmentCluster c2, int[][][] alignment) {
-
-		for (UniqueSequenceList u: c2.getUniqueSequenceList()) {
-			// set new sequence alignment
-			List<Integer> align1 = new ArrayList<Integer>(alignment[0][0].length);
-			for (Integer a1: alignment[0][0]) {
-				align1.add(a1);
-			}
-			u.setAlignment1(align1);
-
-			List<Integer> align2 = new ArrayList<Integer>(alignment[0][1].length);
-			for (Integer a2: alignment[0][1]) {
-				align2.add(a2);
-			}
-			u.setAlignment2(align2);	
-			c1.addUniqueSequenceList(u);
-		}
-	}
->>>>>>> 80c7953a
+	
 
 	private void calcAlignedSequences() {
 		caAligned = new ArrayList<Atom[]>();
