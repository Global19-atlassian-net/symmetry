--- conflicted
+++ resolved
@@ -4,6 +4,8 @@
 import java.io.FileWriter;
 import java.io.IOException;
 import java.io.PrintWriter;
+
+import javax.vecmath.Matrix4d;
 
 import org.biojava.bio.structure.Structure;
 import org.biojava.bio.structure.align.util.AtomCache;
@@ -12,11 +14,8 @@
 import org.biojava.bio.structure.io.mmcif.ChemCompGroupFactory;
 import org.biojava.bio.structure.io.mmcif.ChemCompProvider;
 import org.biojava.bio.structure.io.mmcif.DownloadChemCompProvider;
-<<<<<<< HEAD
-=======
-
 import org.biojava3.structure.quaternary.core.AxisTransformation;
->>>>>>> 80c7953a
+
 import org.biojava3.structure.quaternary.core.QuatSymmetryDetector;
 import org.biojava3.structure.quaternary.core.QuatSymmetryParameters;
 
@@ -117,12 +116,7 @@
 		if (! bioassemblyId.isEmpty()) {
 			prefix += "_" + bioassemblyId;
 		}
-<<<<<<< HEAD
-	
-=======
-
-		
->>>>>>> 80c7953a
+
 		QuatSymmetryDetector detector = calc.orient();
 		
 		boolean hasProtein = detector.hasProteinSubunits();
@@ -130,52 +124,6 @@
 		long t2 = System.nanoTime();
 		
 		System.out.println("CalcBioAssemblySymmetry: " + (t2-t1)*0.000001 + " ms");
-<<<<<<< HEAD
-//
-//		if (hasProtein) {		
-//			
-//			System.out.println("Bioassembly id: " + getBioassemblyId());
-//			
-//			System.out.println("Point group:             : " + calc.getRotationGroup().getPointGroup());
-//			System.out.println("Subunit count            : " + calc.getSubunits().getSubunitCount());
-//			System.out.println("Stoichiometry            : " + calc.getSubunits().getStoichiometry());
-//			System.out.println("Color by subunit         : " + calc.getScriptGenerator().colorBySubunit());
-//			System.out.println("Color by sequence cluster: " + calc.getScriptGenerator().colorBySequenceCluster());
-//			System.out.println("Color by symmetry        : " + calc.getScriptGenerator().colorBySymmetry());
-//
-//			System.out.println("Draw axes                : " + calc.getScriptGenerator().drawAxes());
-//			System.out.println("Draw polyhedron          : " + calc.getScriptGenerator().drawPolyhedron());
-//
-//			System.out.println("Zoom                     : " + calc.getScriptGenerator().getZoom());
-//			System.out.println("Default orientation      : " + calc.getScriptGenerator().getDefaultOrientation());
-//			
-//			System.out.println("Orientation count        : " + calc.getScriptGenerator().getOrientationCount());
-//			
-//			for (int i = 0; i <  calc.getScriptGenerator().getOrientationCount(); i++) {
-//				System.out.println("Orientation name " + i + "       : " + calc.getScriptGenerator().getOrientationName(i));
-//				System.out.println("Orientation " + i + "            : " + calc.getScriptGenerator().getOrientation(i));
-//				System.out.println("Orientation with zoom " + i + "  : " + calc.getScriptGenerator().getOrientationWithZoom(i));
-//			}
-//
-//			String outName = prefix + "_4x4transformation.txt";
-//			System.out.println("Writing 4x4 transformation to: " + outName);
-//			AxisTransformation at = calc.getAxisTransformation();	
-//			writeFile(outName, at.getTransformation().toString());
-//
-//			outName = prefix + "_JmolAnimation.txt";
-//			System.out.println("Writing Jmol animation to: " + outName);
-//			writeFile(outName, calc.getScriptGenerator().playOrientations());
-//			
-//		} else { 
-//			System.out.println("Bioassembly id: " + getBioassemblyId());	
-//			System.out.println("No protein chain found: returning identity matrix");
-//			String outName = prefix + "_4x4transformation.txt";
-//			System.out.println("Writing 4x4 transformation to: " + outName);
-//			Matrix4d m = new Matrix4d();
-//			m.setIdentity();
-//			writeFile(outName, m.toString());
-//		}
-=======
 
 		if (hasProtein) {		
 			
@@ -220,7 +168,7 @@
 			m.setIdentity();
 			writeFile(outName, m.toString());
 		}
->>>>>>> 80c7953a
+
 	}
 
 	private String getBioassemblyId() {
