/**
 *                    BioJava development code
 *
 * This code may be freely distributed and modified under the
 * terms of the GNU Lesser General Public Licence.  This should
 * be distributed with the code.  If you do not have a copy,
 * see:
 *
 *      http://www.gnu.org/copyleft/lesser.html
 *
 * Copyright for this code is held jointly by the individual
 * authors.  These should be listed in @author doc comments.
 *
 * For more information on the BioJava project and its aims,
 * or to join the biojava-l mailing list, visit the home page
 * at:
 *
 *      http://www.biojava.org/
 *
 * Created on Nov 27, 2012
 * Created by Andreas Prlic
 *
 * @since 3.0.2
 */
package org.biojava3.structure.quaternary.analysis;


import java.util.List;

import org.biojava.bio.structure.Structure;
import org.biojava.bio.structure.align.util.ResourceManager;

import org.biojava3.structure.quaternary.core.AxisTransformation;
import org.biojava3.structure.quaternary.core.QuatSymmetryParameters;
import org.biojava3.structure.quaternary.core.QuatSymmetryResults;
import org.biojava3.structure.quaternary.core.QuatSymmetryDetector;
import org.biojava3.structure.quaternary.core.RotationGroup;
import org.biojava3.structure.quaternary.core.Subunits;
import org.biojava3.structure.quaternary.jmolScript.JmolSymmetryScriptGenerator;

public class CalcBioAssemblySymmetry {
	private Structure bioAssembly;
	private QuatSymmetryParameters parameters;
	private QuatSymmetryResults results;
	private AxisTransformation axisTransformation;

	private JmolSymmetryScriptGenerator scriptGenerator;
	
	static public String version;
	static public String build; 
	static {
		try {
			ResourceManager about = ResourceManager.getResourceManager("aboutplayground");

			version = about.getString("project_version");
			build   = about.getString("build");

		} catch (Exception e){
			e.printStackTrace();
		}
	}
	
	public CalcBioAssemblySymmetry(Structure bioAssembly, QuatSymmetryParameters parameters){
		this.bioAssembly = bioAssembly;
		this.parameters = parameters;
	}
<<<<<<< HEAD
=======
	
	public QuatSymmetryParameters getParameters(){
		return parameters;
	}
	
	public QuatSymmetryDetector orient(){
		QuatSymmetryDetector detector = new QuatSymmetryDetector(bioAssembly, parameters);	
		boolean hasProtein = detector.hasProteinSubunits();

		if (hasProtein) {		
			globalSymmetry = detector.getGlobalSymmetry();
			if (parameters.isVerbose()) {
				System.out.println();
				System.out.println("Results for " + Math.round(parameters.getSequenceIdentityThreshold()*100) + "% sequence identity threshold:");
				System.out.println();
				System.out.println("Global symmetry:");
				System.out.println("Stoichiometry         : " + globalSymmetry.getSubunits().getStoichiometry());
				System.out.println("Pseudostoichiometry   : " + globalSymmetry.getSubunits().isPseudoStoichiometric());
				System.out.println("Min sequence identity : " + Math.round(globalSymmetry.getSubunits().getMinSequenceIdentity()*100));
				System.out.println("Max sequence identity : " + Math.round(globalSymmetry.getSubunits().getMaxSequenceIdentity()*100));
				System.out.println("Point group           : " + globalSymmetry.getRotationGroup().getPointGroup());				
				System.out.println("Symmetry RMSD         : " + (float) globalSymmetry.getRotationGroup().getAverageTraceRmsd());
			}
>>>>>>> 80c7953a

	public QuatSymmetryParameters getParameters(){
		return parameters;
	}

	public QuatSymmetryDetector orient(){
		QuatSymmetryDetector detector = new QuatSymmetryDetector(bioAssembly, parameters);

		if (detector.hasProteinSubunits()) {	
			for (QuatSymmetryResults globalSymmetry: detector.getGlobalSymmetry()) {

				if (parameters.isVerbose()) {
					System.out.println();
					System.out.println();
					System.out.println("Global symmetry:");
					System.out.println("Stoichiometry         : " + globalSymmetry.getSubunits().getStoichiometry());
					System.out.println("Pseudostoichiometry   : " + globalSymmetry.getSubunits().isPseudoStoichiometric());
					System.out.println("Pseudosymmetry        : " + globalSymmetry.getSubunits().isPseudoSymmetric());
					System.out.println("Min sequence identity : " + Math.round(globalSymmetry.getSubunits().getMinSequenceIdentity()*100));
					System.out.println("Max sequence identity : " + Math.round(globalSymmetry.getSubunits().getMaxSequenceIdentity()*100));
					System.out.println("Point group           : " + globalSymmetry.getRotationGroup().getPointGroup());				
					System.out.println("Symmetry RMSD         : " + (float) globalSymmetry.getRotationGroup().getAverageTraceRmsd());
					System.out.println("Prefered result       : " + globalSymmetry.isPreferredResult());
				}

				if (globalSymmetry.isPreferredResult()) {
					this.results = globalSymmetry;
					this.axisTransformation = new AxisTransformation(globalSymmetry);

					// use factory method to get point group specific instance of script generator
					this.scriptGenerator = JmolSymmetryScriptGenerator.getInstance(this.axisTransformation, "g");
				}
			}
			
			for (List<QuatSymmetryResults> localSymmetries: detector.getLocalSymmetries()) {	

				if (parameters.isVerbose()) {
					System.out.println();
					System.out.println("Local symmetry: ");
					int count = 0;

					for (QuatSymmetryResults localSymmetry: localSymmetries) {
						AxisTransformation at = new AxisTransformation(localSymmetry);
						System.out.println("Stoichiometry         : " + localSymmetry.getSubunits().getStoichiometry());
						System.out.println("Pseudostoichiometry   : " + localSymmetry.getSubunits().isPseudoStoichiometric());
						System.out.println("Pseudosymmetry        : " + localSymmetry.getSubunits().isPseudoSymmetric());
						System.out.println("Min sequence identity : " + Math.round(localSymmetry.getSubunits().getMinSequenceIdentity()*100));
						System.out.println("Max sequence identity : " + Math.round(localSymmetry.getSubunits().getMaxSequenceIdentity()*100));
						System.out.println("Point group           : " + localSymmetry.getRotationGroup().getPointGroup());				
						System.out.println("Symmetry RMSD         : " + (float) localSymmetry.getRotationGroup().getAverageTraceRmsd());
						System.out.println("Prefered result       : " + localSymmetry.isPreferredResult());
						System.out.println();
						JmolSymmetryScriptGenerator gen = JmolSymmetryScriptGenerator.getInstance(at, "l"+count);
						if (count == 0) {
							System.out.println(gen.getDefaultOrientation());
						}
						System.out.println(gen.drawPolyhedron());
						System.out.println(gen.drawAxes());
						System.out.println(gen.colorBySymmetry());

						count++;
					}
					System.out.println("draw poly* on; draw axes* on;");
				}
			}
		} else {
			System.out.println("No protein chains found for " + bioAssembly.getPDBCode() );
		}
		return detector;
	}
	

	public RotationGroup getRotationGroup() {
		return results.getRotationGroup();
	}

	public Subunits getSubunits() {
		return results.getSubunits();
	}
	
	public AxisTransformation getAxisTransformation() {
		return axisTransformation;
	}

	public JmolSymmetryScriptGenerator getScriptGenerator() {
		return scriptGenerator;
	}
}<|MERGE_RESOLUTION|>--- conflicted
+++ resolved
@@ -64,32 +64,8 @@
 		this.bioAssembly = bioAssembly;
 		this.parameters = parameters;
 	}
-<<<<<<< HEAD
-=======
 	
-	public QuatSymmetryParameters getParameters(){
-		return parameters;
-	}
 	
-	public QuatSymmetryDetector orient(){
-		QuatSymmetryDetector detector = new QuatSymmetryDetector(bioAssembly, parameters);	
-		boolean hasProtein = detector.hasProteinSubunits();
-
-		if (hasProtein) {		
-			globalSymmetry = detector.getGlobalSymmetry();
-			if (parameters.isVerbose()) {
-				System.out.println();
-				System.out.println("Results for " + Math.round(parameters.getSequenceIdentityThreshold()*100) + "% sequence identity threshold:");
-				System.out.println();
-				System.out.println("Global symmetry:");
-				System.out.println("Stoichiometry         : " + globalSymmetry.getSubunits().getStoichiometry());
-				System.out.println("Pseudostoichiometry   : " + globalSymmetry.getSubunits().isPseudoStoichiometric());
-				System.out.println("Min sequence identity : " + Math.round(globalSymmetry.getSubunits().getMinSequenceIdentity()*100));
-				System.out.println("Max sequence identity : " + Math.round(globalSymmetry.getSubunits().getMaxSequenceIdentity()*100));
-				System.out.println("Point group           : " + globalSymmetry.getRotationGroup().getPointGroup());				
-				System.out.println("Symmetry RMSD         : " + (float) globalSymmetry.getRotationGroup().getAverageTraceRmsd());
-			}
->>>>>>> 80c7953a
 
 	public QuatSymmetryParameters getParameters(){
 		return parameters;
