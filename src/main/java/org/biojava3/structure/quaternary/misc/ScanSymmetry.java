--- conflicted
+++ resolved
@@ -1,407 +1,289 @@
-package org.biojava3.structure.quaternary.misc;
-
-import java.io.FileWriter;
-import java.io.IOException;
-import java.io.PrintWriter;
-import java.text.SimpleDateFormat;
-import java.util.Calendar;
-import java.util.List;
-import java.util.Set;
-
-import org.biojava.bio.structure.Structure;
-import org.biojava.bio.structure.StructureException;
-import org.biojava.bio.structure.align.util.AtomCache;
-import org.biojava.bio.structure.io.FileParsingParameters;
-import org.biojava.bio.structure.io.PDBFileReader;
-import org.biojava3.structure.StructureIO;
-import org.biojava3.structure.dbscan.GetRepresentatives;
-import org.biojava3.structure.quaternary.core.AxisTransformation;
-import org.biojava3.structure.quaternary.core.QuatSymmetryParameters;
-import org.biojava3.structure.quaternary.core.QuatSymmetryResults;
-import org.biojava3.structure.quaternary.core.QuatSymmetryDetector;
-import org.biojava3.structure.quaternary.core.RotationGroup;
-import org.biojava3.structure.quaternary.core.Subunits;
-import org.biojava3.structure.quaternary.jmolScript.JmolSymmetryScriptGenerator;
-
-public class ScanSymmetry implements Runnable {
-//	private static String PDB_PATH = "C:/Users/Peter/Documents/PDB/";
-	private AtomCache cache = null;
-	private static String RESULT_DIR = "C:/Users/Peter/Documents/QuatStructureComparison/";
-	private static final double SEQUENCE_IDENTITY_THRESHOLD = 0.95;
-
-	public ScanSymmetry () {
-	}
-
-	public static void main(String[] args) {
-		new ScanSymmetry().run();
-	}
-
-	public void run() {
-		String timeStamp = new SimpleDateFormat("yyyyMMdd_HHmmss").format(Calendar.getInstance().getTime());
-<<<<<<< HEAD
-	
-=======
-		AtomCache cache = new AtomCache();
-		cache.setAutoFetch(true);
-		cache.setPath(PDB_PATH);	
-		FileParsingParameters p = new FileParsingParameters();
-		p.setStoreEmptySeqRes(true);
-		p.setLoadChemCompInfo(true);
-		p.setParseCAOnly(true);
-		//p.setMaxAtoms(50000000);
-
-		p.setAtomCaThreshold(Integer.MAX_VALUE);
-		//	System.out.println("PARSING ALL ATOMS!!!");
-		//	p.setAcceptedAtomNames(new String[]{" CA ", " CB "});
-		cache.setFileParsingParams(p);
->>>>>>> 8034c21b
-
-		System.out.println("Reading blastclust files");
-
-		BlastClustReader reader100 = new BlastClustReader(100);
-		BlastClustReader reader95 = new BlastClustReader(95);
-		BlastClustReader reader30 = new BlastClustReader(30);
-
-		//		reps.add("1AJC");
-		// reps.add("1A98"); // case where seq. alignment != structural alignment due to alignment problems at gap.
-		//		reps.add("2CD5"); // no bioassembly file available
-		//		reps.add("4HHB"); // 2 alpha, 2 beta
-		//		reps.add("2BG9"); // acetylcholin receptor, 2 alpha, 1 beta, 1 delta, 1 gamma
-		//		reps.add("2WRN"); // ribosome
-		//		reps.add("3SYW"); // DNA, no protein chains
-
-
-
-		//	    boolean writeFile = true;
-		boolean writeFile = false;
-		PrintWriter out = null;
-		PrintWriter out1 = null;
-		PrintWriter error = null;
-
-		int seqId = (int)(SEQUENCE_IDENTITY_THRESHOLD * 100);
-		try {
-			out = new PrintWriter(new FileWriter(RESULT_DIR + timeStamp + "_symm" + seqId + ".csv"));
-			out1 = new PrintWriter(new FileWriter(RESULT_DIR + timeStamp + "_error" + seqId + ".csv"));
-			error = new PrintWriter(new FileWriter(RESULT_DIR + timeStamp + "_error" + seqId + ".txt"));
-		} catch (IOException e1) {
-			e1.printStackTrace();
-		}
-
-
-		long t1 = System.nanoTime();
-		long symTime = 0;
-
-		int multimer = 0;
-		int excluded = 0;
-		int total = 0;
-		int err = 0;
-
-		String header = "pdbId,bioassembly,formula,signature100,stoichiometry100,signature95,stoichiometry95,signature30,stoichiometry30,pointgroup,symops,cacount,chains,rmsdS,rmsdT,time,rx,ry,rz,jmol";
-		out.println(header);
-		out1.println(header);
-
-		System.out.println("Getting PdbEntryInfo");
-<<<<<<< HEAD
-//		List<PdbEntryInfo> list = PdbEntryInfoParser.getPdbEntryInfo();
-      
-        boolean skip = false;
-        String restartId = "3K1P";
-        Set<String> set = GetRepresentatives.getAll();
-
-        for (String pdbId: set) {
-			
-=======
-		//		List<PdbEntryInfo> list = PdbEntryInfoParser.getPdbEntryInfo();
-
-		boolean skip = true;
-		String restartId = "3K1P";
-		Set<String> set = GetRepresentatives.getAll();
-
-		//		for (int k = 0; k < list.size(); k++) {	
-		//			PdbEntryInfo entry = list.get(k);
-		//			total++;
-		//			String pdbId = entry.getPdbId();
-		for (String pdbId: set) {
-
->>>>>>> 8034c21b
-			if (skip && pdbId.equals(restartId)) {
-				skip = false;
-			} 
-
-			if (skip) {
-				continue;
-			}
-
-			//			if (!pdbId.equals("1M5Q")) continue; // good example
-
-			System.out.println("------------- " + pdbId  + "-------------");
-
-<<<<<<< HEAD
-			StructureIO.setAtomCache(cache);
-			int bioAssemblyCount = StructureIO.getNrBiologicalAssemblies(pdbId);
-			System.out.println("Bioassemblies: " + bioAssemblyCount);
-			for (int i = 0; i < bioAssemblyCount; i++) {		
-	
-=======
-			//	int bioAssemblyCount = entry.getBioAssemblyCount();
-			int bioAssemblyCount = 1; // do only first bioassembly
-			System.out.println("Bioassemblies: " + bioAssemblyCount);
-			int n = Math.max(bioAssemblyCount, 1);
-			for (int i = 0; i < n; i++) {		
-
-				Structure structure = null;
-				int bioassemblyId = 0;
->>>>>>> 8034c21b
-				try {
-					Structure structure = StructureIO.getBiologicalAssembly(pdbId, i);
-				} catch (IOException e) {
-					// TODO Auto-generated catch block
-					e.printStackTrace();
-				} catch (StructureException e) {
-					// TODO Auto-generated catch block
-					e.printStackTrace();
-				}
-
-				long tc1 = System.nanoTime(); 	
-
-				QuatSymmetryParameters params = new QuatSymmetryParameters();
-				//params.setSequenceIdentityThreshold(SEQUENCE_IDENTITY_THRESHOLD);
-
-<<<<<<< HEAD
-	
-//				try {
-//					workflow = new QuatSymmetryDetector(structure, params);
-//					if (! workflow.hasProteinSubunits()) {
-//						continue;
-//					}
-//					QuatSymmetryResults results = workflow.getGlobalSymmetry().get(0);
-//
-//					RotationGroup rotationGroup = results.getRotationGroup();	
-//					pointGroup = rotationGroup.getPointGroup();
-//					System.out.println("Point group: " + pointGroup);
-//
-//					formula = results.getSubunits().getStoichiometry();
-//					System.out.println("Formula: " + formula);
-//
-//
-//					// get metrics
-//					caCount = results.getSubunits().getCalphaCount();
-//					groupComplete = rotationGroup.isComplete();
-//					rmsd = (float) rotationGroup.getAverageSubunitRmsd();
-//					rmsdT = (float) rotationGroup.getAverageTraceRmsd();
-//
-//					order = rotationGroup.getOrder();
-//
-//					Subunits subunits = results.getSubunits();
-//					chainIds = results.getSubunits().getChainIds();
-//					chainCount = subunits.getCenters().size();
-//					AxisTransformation at = new AxisTransformation(results);
-//					rx = (float) at.getDimension().x;
-//					ry = (float) at.getDimension().y;
-//					rz = (float) at.getDimension().z;
-//					JmolSymmetryScriptGenerator g = JmolSymmetryScriptGenerator.getInstance(at,"g");
-//					jmolTransform = g.getDefaultOrientation();
-//				} catch (Exception e) {
-//					e.printStackTrace();
-//					error.println(pdbId + "------------------------------------");
-//					error.println("Error during calculation: " + e.getMessage());
-//					error.flush();
-//					err++;
-//					continue;
-//				}
-//				
-//				
-//                ProteinComplexSignature s100 = new ProteinComplexSignature(pdbId, chainIds, reader100);
-//				String signature100 = s100.getComplexSignature();
-//				String stoich100 = s100.getComplexStoichiometry();
-//				
-//				ProteinComplexSignature s95 = new ProteinComplexSignature(pdbId, chainIds, reader95);
-//				String signature95 = s95.getComplexSignature();
-//				String stoich95 = s95.getComplexStoichiometry();
-//				
-//				ProteinComplexSignature s30 = new ProteinComplexSignature(pdbId, chainIds, reader30);
-//				String signature30 = s30.getComplexSignature();
-//				String stoich30 = s30.getComplexStoichiometry();
-//				
-//				// TODO use chain signatures to label interactions of ligands
-//				long tc2 = System.nanoTime();
-//				long time = (tc2 - tc1)/1000000;
-//				symTime += time;
-//				
-//				// write .csv summary file
-//				if (groupComplete) {			
-//					out.print(pdbId + "," + bioassemblyId + "," + formula + "," + 
-//							signature100 + "," + stoich100 + "," + signature95 + "," + stoich95 + ","  + signature30 + "," + stoich30 + "," + 
-//							pointGroup + "," + order + "," + caCount + "," + chainCount + "," + rmsd + "," + rmsdT + "," +
-//							time + "," + rx + ","  + ry + "," + rz + "," + "\"" + jmolTransform + "\"");
-//					out.println();
-//					out.flush();
-//					if (chainCount > 1) {
-//						multimer++;
-//					}
-//				} else {
-//					out1.print(pdbId + "," + bioassemblyId + "," + formula + "," + 
-//							signature100 + "," + stoich100 + "," + signature95 + "," + stoich95 + "," + signature30 + "," + stoich30  + "," + 
-//							pointGroup  + "," + order + "," + caCount + "," + chainCount  + "," + rmsd + "," + rmsdT + "," +
-//							time + "," + rx + ","  + ry + "," + rz + "," +  "\"" + jmolTransform +  "\"");
-//					out1.println();
-//					out1.flush();
-//					excluded++;
-//				}
-//
-=======
-				List<String> chainIds = null;
-				String pointGroup = null;
-				String formula = null;
-				int caCount = 0;
-				boolean groupComplete = false;
-				float rmsd = 0;
-				float rmsdT = 0;
-				int order = 0;
-				int chainCount = 0;
-				float rx = 0;
-				float ry = 0;
-				float rz = 0;
-				String jmolTransform = "";
-
-				QuatSymmetryDetector workflow = null;
-				try {
-					workflow = new QuatSymmetryDetector(structure, params);
-					if (! workflow.hasProteinSubunits()) {
-						continue;
-					}
-					List<QuatSymmetryResults> resultAll = workflow.getGlobalSymmetry();
-
-					for (QuatSymmetryResults results : resultAll) {
-						RotationGroup rotationGroup = results.getRotationGroup();	
-						pointGroup = rotationGroup.getPointGroup();
-						System.out.println("Point group: " + pointGroup);
-
-						formula = results.getSubunits().getStoichiometry();
-						System.out.println("Formula: " + formula);
-
-
-						// get metrics
-						caCount = results.getSubunits().getCalphaCount();
-						groupComplete = rotationGroup.isComplete();
-						rmsd = (float) rotationGroup.getAverageSubunitRmsd();
-						rmsdT = (float) rotationGroup.getAverageTraceRmsd();
-
-						order = rotationGroup.getOrder();
-
-						Subunits subunits = results.getSubunits();
-						chainIds = results.getSubunits().getChainIds();
-						chainCount = subunits.getCenters().size();
-						AxisTransformation at = new AxisTransformation(results);
-						rx = (float) at.getDimension().x;
-						ry = (float) at.getDimension().y;
-						rz = (float) at.getDimension().z;
-						JmolSymmetryScriptGenerator g = JmolSymmetryScriptGenerator.getInstance(at,"g");
-						jmolTransform = g.getDefaultOrientation();
-					}
-				} catch (Exception e) {
-					e.printStackTrace();
-					error.println(pdbId + "------------------------------------");
-					error.println("Error during calculation: " + e.getMessage());
-					error.flush();
-					err++;
-					continue;
-				}
-
-
-				ProteinComplexSignature s100 = new ProteinComplexSignature(pdbId, chainIds, reader100);
-				String signature100 = s100.getComplexSignature();
-				String stoich100 = s100.getComplexStoichiometry();
-
-				ProteinComplexSignature s95 = new ProteinComplexSignature(pdbId, chainIds, reader95);
-				String signature95 = s95.getComplexSignature();
-				String stoich95 = s95.getComplexStoichiometry();
-
-				ProteinComplexSignature s30 = new ProteinComplexSignature(pdbId, chainIds, reader30);
-				String signature30 = s30.getComplexSignature();
-				String stoich30 = s30.getComplexStoichiometry();
-
-				// TODO use chain signatures to label interactions of ligands
-				long tc2 = System.nanoTime();
-				long time = (tc2 - tc1)/1000000;
-				symTime += time;
-
-				// write .csv summary file
-				if (groupComplete) {			
-					out.print(pdbId + "," + bioassemblyId + "," + formula + "," + 
-							signature100 + "," + stoich100 + "," + signature95 + "," + stoich95 + ","  + signature30 + "," + stoich30 + "," + 
-							pointGroup + "," + order + "," + caCount + "," + chainCount + "," + rmsd + "," + rmsdT + "," +
-							time + "," + rx + ","  + ry + "," + rz + "," + "\"" + jmolTransform + "\"");
-					out.println();
-					out.flush();
-					if (chainCount > 1) {
-						multimer++;
-					}
-				} else {
-					out1.print(pdbId + "," + bioassemblyId + "," + formula + "," + 
-							signature100 + "," + stoich100 + "," + signature95 + "," + stoich95 + "," + signature30 + "," + stoich30  + "," + 
-							pointGroup  + "," + order + "," + caCount + "," + chainCount  + "," + rmsd + "," + rmsdT + "," +
-							time + "," + rx + ","  + ry + "," + rz + "," +  "\"" + jmolTransform +  "\"");
-					out1.println();
-					out1.flush();
-					excluded++;
-				}
-
->>>>>>> 8034c21b
-			}
-		}
-		long t2 = System.nanoTime();
-
-		System.out.println("Cpu time: " + (t2-t1)/1000000 + " ms.");
-//		System.out.println("Calc. time: " + symTime);
-//		System.out.println("Multimers: " + multimer + "out of " + total);
-//		System.out.println("Excluded: " + excluded);
-//		System.out.println("Errors: " + err);
-//		System.out.println("Total structure: " + PdbEntryInfoParser.getPdbEntryInfo().size());
-//		out.close();
-//		out1.flush();
-//		out1.close();
-//		error.close();
-	}
-	
-	private void initializeCache() {
-		cache = new AtomCache();
-		FileParsingParameters params = cache.getFileParsingParams();
-		params.setStoreEmptySeqRes(true);
-		params.setAlignSeqRes(true);
-		params.setParseCAOnly(true);
-		params.setLoadChemCompInfo(true);
-	}
-	
-	private static Structure  readStructure(String pdbId, int bioAssemblyId) {
-		// initialize the PDB_DIR env variable
-		AtomCache cache = new AtomCache();
-
-		FileParsingParameters p = new FileParsingParameters();
-		p.setStoreEmptySeqRes(true);
-		p.setLoadChemCompInfo(true);
-		p.setParseCAOnly(true);
-		p.setAtomCaThreshold(Integer.MAX_VALUE);
-		p.setParseBioAssembly(true);
-
-
-		PDBFileReader pdbreader = new PDBFileReader();
-		pdbreader.setPath(cache.getPath());
-		pdbreader.setFileParsingParameters(p);
-		pdbreader.setAutoFetch(true);
-		pdbreader.setBioAssemblyId(bioAssemblyId);
-		pdbreader.setBioAssemblyFallback(false);
-		Structure structure = null;
-		try { 
-			structure = pdbreader.getStructureById(pdbId);
-			if ( bioAssemblyId > 0 )
-				structure.setBiologicalAssembly(true);
-			structure.setPDBCode(pdbId);
-		} catch (Exception e){
-			e.printStackTrace();
-			System.exit(-1);
-		}
-		return structure;
-	}
-
-}
+package org.biojava3.structure.quaternary.misc;
+
+import java.io.FileWriter;
+import java.io.IOException;
+import java.io.PrintWriter;
+import java.text.SimpleDateFormat;
+import java.util.Calendar;
+import java.util.List;
+import java.util.Set;
+
+import org.biojava.bio.structure.Structure;
+import org.biojava.bio.structure.StructureException;
+import org.biojava.bio.structure.align.util.AtomCache;
+import org.biojava.bio.structure.io.FileParsingParameters;
+import org.biojava.bio.structure.io.PDBFileReader;
+import org.biojava3.structure.StructureIO;
+import org.biojava3.structure.dbscan.GetRepresentatives;
+import org.biojava3.structure.quaternary.core.AxisTransformation;
+import org.biojava3.structure.quaternary.core.QuatSymmetryParameters;
+import org.biojava3.structure.quaternary.core.QuatSymmetryResults;
+import org.biojava3.structure.quaternary.core.QuatSymmetryDetector;
+import org.biojava3.structure.quaternary.core.RotationGroup;
+import org.biojava3.structure.quaternary.core.Subunits;
+import org.biojava3.structure.quaternary.jmolScript.JmolSymmetryScriptGenerator;
+
+public class ScanSymmetry implements Runnable {
+//	private static String PDB_PATH = "C:/Users/Peter/Documents/PDB/";
+	private AtomCache cache = null;
+	private static String RESULT_DIR = "C:/Users/Peter/Documents/QuatStructureComparison/";
+	private static final double SEQUENCE_IDENTITY_THRESHOLD = 0.95;
+
+	public ScanSymmetry () {
+	}
+
+	public static void main(String[] args) {
+		new ScanSymmetry().run();
+	}
+
+	public void run() {
+		String timeStamp = new SimpleDateFormat("yyyyMMdd_HHmmss").format(Calendar.getInstance().getTime());
+
+		AtomCache cache = new AtomCache();
+		cache.setAutoFetch(true);
+
+		FileParsingParameters p = new FileParsingParameters();
+		p.setStoreEmptySeqRes(true);
+		p.setLoadChemCompInfo(true);
+		p.setParseCAOnly(true);
+		//p.setMaxAtoms(50000000);
+
+		p.setAtomCaThreshold(Integer.MAX_VALUE);
+		//	System.out.println("PARSING ALL ATOMS!!!");
+		//	p.setAcceptedAtomNames(new String[]{" CA ", " CB "});
+		cache.setFileParsingParams(p);
+
+
+		System.out.println("Reading blastclust files");
+
+		BlastClustReader reader100 = new BlastClustReader(100);
+		BlastClustReader reader95 = new BlastClustReader(95);
+		BlastClustReader reader30 = new BlastClustReader(30);
+
+		//		reps.add("1AJC");
+		// reps.add("1A98"); // case where seq. alignment != structural alignment due to alignment problems at gap.
+		//		reps.add("2CD5"); // no bioassembly file available
+		//		reps.add("4HHB"); // 2 alpha, 2 beta
+		//		reps.add("2BG9"); // acetylcholin receptor, 2 alpha, 1 beta, 1 delta, 1 gamma
+		//		reps.add("2WRN"); // ribosome
+		//		reps.add("3SYW"); // DNA, no protein chains
+
+
+
+		//	    boolean writeFile = true;
+		boolean writeFile = false;
+		PrintWriter out = null;
+		PrintWriter out1 = null;
+		PrintWriter error = null;
+
+		int seqId = (int)(SEQUENCE_IDENTITY_THRESHOLD * 100);
+		try {
+			out = new PrintWriter(new FileWriter(RESULT_DIR + timeStamp + "_symm" + seqId + ".csv"));
+			out1 = new PrintWriter(new FileWriter(RESULT_DIR + timeStamp + "_error" + seqId + ".csv"));
+			error = new PrintWriter(new FileWriter(RESULT_DIR + timeStamp + "_error" + seqId + ".txt"));
+		} catch (IOException e1) {
+			e1.printStackTrace();
+		}
+
+
+		long t1 = System.nanoTime();
+		long symTime = 0;
+
+		int multimer = 0;
+		int excluded = 0;
+		int total = 0;
+		int err = 0;
+
+		String header = "pdbId,bioassembly,formula,signature100,stoichiometry100,signature95,stoichiometry95,signature30,stoichiometry30,pointgroup,symops,cacount,chains,rmsdS,rmsdT,time,rx,ry,rz,jmol";
+		out.println(header);
+		out1.println(header);
+
+		System.out.println("Getting PdbEntryInfo");
+
+		//		List<PdbEntryInfo> list = PdbEntryInfoParser.getPdbEntryInfo();
+
+		boolean skip = true;
+		String restartId = "3K1P";
+		Set<String> set = GetRepresentatives.getAll();
+
+		//		for (int k = 0; k < list.size(); k++) {	
+		//			PdbEntryInfo entry = list.get(k);
+		//			total++;
+		//			String pdbId = entry.getPdbId();
+		for (String pdbId: set) {
+
+
+			if (skip && pdbId.equals(restartId)) {
+				skip = false;
+			} 
+
+			if (skip) {
+				continue;
+			}
+
+			//			if (!pdbId.equals("1M5Q")) continue; // good example
+
+			System.out.println("------------- " + pdbId  + "-------------");
+
+
+			StructureIO.setAtomCache(cache);
+			int bioAssemblyCount = StructureIO.getNrBiologicalAssemblies(pdbId);
+			System.out.println("Bioassemblies: " + bioAssemblyCount);
+			for (int i = 0; i < bioAssemblyCount; i++) {		
+	
+
+				try {
+					Structure structure = StructureIO.getBiologicalAssembly(pdbId, i);
+				} catch (IOException e) {
+					// TODO Auto-generated catch block
+					e.printStackTrace();
+				} catch (StructureException e) {
+					// TODO Auto-generated catch block
+					e.printStackTrace();
+				}
+
+				long tc1 = System.nanoTime(); 	
+
+				QuatSymmetryParameters params = new QuatSymmetryParameters();
+				//params.setSequenceIdentityThreshold(SEQUENCE_IDENTITY_THRESHOLD);
+
+	
+//				try {
+//					workflow = new QuatSymmetryDetector(structure, params);
+//					if (! workflow.hasProteinSubunits()) {
+//						continue;
+//					}
+//					QuatSymmetryResults results = workflow.getGlobalSymmetry().get(0);
+//
+//					RotationGroup rotationGroup = results.getRotationGroup();	
+//					pointGroup = rotationGroup.getPointGroup();
+//					System.out.println("Point group: " + pointGroup);
+//
+//					formula = results.getSubunits().getStoichiometry();
+//					System.out.println("Formula: " + formula);
+//
+//
+//					// get metrics
+//					caCount = results.getSubunits().getCalphaCount();
+//					groupComplete = rotationGroup.isComplete();
+//					rmsd = (float) rotationGroup.getAverageSubunitRmsd();
+//					rmsdT = (float) rotationGroup.getAverageTraceRmsd();
+//
+//					order = rotationGroup.getOrder();
+//
+//					Subunits subunits = results.getSubunits();
+//					chainIds = results.getSubunits().getChainIds();
+//					chainCount = subunits.getCenters().size();
+//					AxisTransformation at = new AxisTransformation(results);
+//					rx = (float) at.getDimension().x;
+//					ry = (float) at.getDimension().y;
+//					rz = (float) at.getDimension().z;
+//					JmolSymmetryScriptGenerator g = JmolSymmetryScriptGenerator.getInstance(at,"g");
+//					jmolTransform = g.getDefaultOrientation();
+//				} catch (Exception e) {
+//					e.printStackTrace();
+//					error.println(pdbId + "------------------------------------");
+//					error.println("Error during calculation: " + e.getMessage());
+//					error.flush();
+//					err++;
+//					continue;
+//				}
+//				
+//				
+//                ProteinComplexSignature s100 = new ProteinComplexSignature(pdbId, chainIds, reader100);
+//				String signature100 = s100.getComplexSignature();
+//				String stoich100 = s100.getComplexStoichiometry();
+//				
+//				ProteinComplexSignature s95 = new ProteinComplexSignature(pdbId, chainIds, reader95);
+//				String signature95 = s95.getComplexSignature();
+//				String stoich95 = s95.getComplexStoichiometry();
+//				
+//				ProteinComplexSignature s30 = new ProteinComplexSignature(pdbId, chainIds, reader30);
+//				String signature30 = s30.getComplexSignature();
+//				String stoich30 = s30.getComplexStoichiometry();
+//				
+//				// TODO use chain signatures to label interactions of ligands
+//				long tc2 = System.nanoTime();
+//				long time = (tc2 - tc1)/1000000;
+//				symTime += time;
+//				
+//				// write .csv summary file
+//				if (groupComplete) {			
+//					out.print(pdbId + "," + bioassemblyId + "," + formula + "," + 
+//							signature100 + "," + stoich100 + "," + signature95 + "," + stoich95 + ","  + signature30 + "," + stoich30 + "," + 
+//							pointGroup + "," + order + "," + caCount + "," + chainCount + "," + rmsd + "," + rmsdT + "," +
+//							time + "," + rx + ","  + ry + "," + rz + "," + "\"" + jmolTransform + "\"");
+//					out.println();
+//					out.flush();
+//					if (chainCount > 1) {
+//						multimer++;
+//					}
+//				} else {
+//					out1.print(pdbId + "," + bioassemblyId + "," + formula + "," + 
+//							signature100 + "," + stoich100 + "," + signature95 + "," + stoich95 + "," + signature30 + "," + stoich30  + "," + 
+//							pointGroup  + "," + order + "," + caCount + "," + chainCount  + "," + rmsd + "," + rmsdT + "," +
+//							time + "," + rx + ","  + ry + "," + rz + "," +  "\"" + jmolTransform +  "\"");
+//					out1.println();
+//					out1.flush();
+//					excluded++;
+//				}
+//
+
+
+			}
+		}
+		long t2 = System.nanoTime();
+
+		System.out.println("Cpu time: " + (t2-t1)/1000000 + " ms.");
+//		System.out.println("Calc. time: " + symTime);
+//		System.out.println("Multimers: " + multimer + "out of " + total);
+//		System.out.println("Excluded: " + excluded);
+//		System.out.println("Errors: " + err);
+//		System.out.println("Total structure: " + PdbEntryInfoParser.getPdbEntryInfo().size());
+//		out.close();
+//		out1.flush();
+//		out1.close();
+//		error.close();
+	}
+	
+	private void initializeCache() {
+		cache = new AtomCache();
+		FileParsingParameters params = cache.getFileParsingParams();
+		params.setStoreEmptySeqRes(true);
+		params.setAlignSeqRes(true);
+		params.setParseCAOnly(true);
+		params.setLoadChemCompInfo(true);
+	}
+	
+	private static Structure  readStructure(String pdbId, int bioAssemblyId) {
+		// initialize the PDB_DIR env variable
+		AtomCache cache = new AtomCache();
+
+		FileParsingParameters p = new FileParsingParameters();
+		p.setStoreEmptySeqRes(true);
+		p.setLoadChemCompInfo(true);
+		p.setParseCAOnly(true);
+		p.setAtomCaThreshold(Integer.MAX_VALUE);
+		p.setParseBioAssembly(true);
+
+
+		PDBFileReader pdbreader = new PDBFileReader();
+		pdbreader.setPath(cache.getPath());
+		pdbreader.setFileParsingParameters(p);
+		pdbreader.setAutoFetch(true);
+		pdbreader.setBioAssemblyId(bioAssemblyId);
+		pdbreader.setBioAssemblyFallback(false);
+		Structure structure = null;
+		try { 
+			structure = pdbreader.getStructureById(pdbId);
+			if ( bioAssemblyId > 0 )
+				structure.setBiologicalAssembly(true);
+			structure.setPDBCode(pdbId);
+		} catch (Exception e){
+			e.printStackTrace();
+			System.exit(-1);
+		}
+		return structure;
+	}
+
+}