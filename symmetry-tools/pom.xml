--- conflicted
+++ resolved
@@ -116,7 +116,6 @@
 										<Implementation-Version>${project.version}</Implementation-Version>
 										<Specification-Title>${project.name}</Specification-Title>
 										<Implementation-Title>${project.name}</Implementation-Title>
-<<<<<<< HEAD
 										<Main-Class>main.CeSymmMain</Main-Class>
 									</manifestEntries>
 								</transformer>
@@ -176,10 +175,7 @@
 										<Specification-Title>${project.name}</Specification-Title>
 										<Implementation-Title>${project.name}</Implementation-Title>
 										<Main-Class>main.CombinedSymmMain</Main-Class>
-=======
-										<Main-Class>demo.CeSymmMain</Main-Class>
-										<Implementation-Build>${buildNumber}</Implementation-Build>
->>>>>>> e7feda5a
+
 									</manifestEntries>
 								</transformer>
 								<!-- This bit merges the various META-INF/services files -->
